#    Copyright 2011 Cloudscaling Group, Inc
#
#    Licensed under the Apache License, Version 2.0 (the "License"); you may
#    not use this file except in compliance with the License. You may obtain
#    a copy of the License at
#
#         http://www.apache.org/licenses/LICENSE-2.0
#
#    Unless required by applicable law or agreed to in writing, software
#    distributed under the License is distributed on an "AS IS" BASIS, WITHOUT
#    WARRANTIES OR CONDITIONS OF ANY KIND, either express or implied. See the
#    License for the specific language governing permissions and limitations
#    under the License.

import collections
import logging
import os
import pprint
import re
import socket
import sys
import threading
import types
import uuid

import eventlet
import greenlet
from oslo_config import cfg
from oslo_serialization import jsonutils
from oslo_utils import excutils
from oslo_utils import importutils
import six
from six import moves
from stevedore import driver

from oslo_messaging._drivers import base
from oslo_messaging._drivers import common as rpc_common
from oslo_messaging._executors import impl_pooledexecutor  # FIXME(markmc)
<<<<<<< HEAD
from oslo_messaging._i18n import _, _LE, _LW
=======
from oslo_messaging._i18n import _, _LE, _LI, _LW
>>>>>>> e9a1492b
from oslo_messaging._drivers import pool


zmq = importutils.try_import('eventlet.green.zmq')

# for convenience, are not modified.
pformat = pprint.pformat
Timeout = eventlet.timeout.Timeout
LOG = logging.getLogger(__name__)
RPCException = rpc_common.RPCException

zmq_opts = [
    cfg.StrOpt('rpc_zmq_bind_address', default='*',
               help='ZeroMQ bind address. Should be a wildcard (*), '
                    'an ethernet interface, or IP. '
                    'The "host" option should point or resolve to this '
                    'address.'),

    # The module.Class to use for matchmaking.
    cfg.StrOpt(
        'rpc_zmq_matchmaker',
        default='local',
        help='MatchMaker driver.',
    ),

    # The following port is unassigned by IANA as of 2012-05-21
    cfg.IntOpt('rpc_zmq_port', default=9501,
               help='ZeroMQ receiver listening port.'),

    cfg.IntOpt('rpc_zmq_contexts', default=1,
               help='Number of ZeroMQ contexts, defaults to 1.'),

    cfg.IntOpt('rpc_zmq_topic_backlog',
               help='Maximum number of ingress messages to locally buffer '
                    'per topic. Default is unlimited.'),

    cfg.StrOpt('rpc_zmq_ipc_dir', default='/var/run/openstack',
               help='Directory for holding IPC sockets.'),

    cfg.StrOpt('rpc_zmq_host', default=socket.gethostname(),
               sample_default='localhost',
               help='Name of this node. Must be a valid hostname, FQDN, or '
                    'IP address. Must match "host" option, if running Nova.'),

    cfg.IntOpt('rpc_cast_timeout',
               default=30,
               help='Seconds to wait before a cast expires (TTL). '
                    'Only supported by impl_zmq.'),
]

CONF = cfg.CONF

matchmaker = None  # memoized matchmaker object


def _serialize(data):
    """Serialization wrapper.

    We prefer using JSON, but it cannot encode all types.
    Error if a developer passes us bad data.
    """
    try:
        return jsonutils.dumps(data, ensure_ascii=True)
    except TypeError:
        with excutils.save_and_reraise_exception():
            LOG.error(_LE("JSON serialization failed."))


def _deserialize(data):
    """Deserialization wrapper."""
    LOG.debug("Deserializing: %r", data)
    return jsonutils.loads(data)


class ZmqSocket(object):
    """A tiny wrapper around ZeroMQ.

    Simplifies the send/recv protocol and connection management.
    Can be used as a Context (supports the 'with' statement).
    """

    def __init__(self, addr, zmq_type, bind=True, subscribe=None, ctxt=None):
        self.ctxt = ctxt or zmq.Context(CONF.rpc_zmq_contexts)
        self.sock = self.ctxt.socket(zmq_type)

        # Enable IPv6-support in libzmq.
        # When IPv6 is enabled, a socket will connect to, or accept
        # connections from, both IPv4 and IPv6 hosts.
        try:
            self.sock.ipv6 = True
        except AttributeError:
            # NOTE(dhellmann): Sometimes the underlying library does
            # not recognize the IPV6 option. There's nothing we can
            # really do in that case, so ignore the error and keep
            # trying to work.
            pass

        self.addr = addr
        self.type = zmq_type
        self.subscriptions = []

        # Support failures on sending/receiving on wrong socket type.
        self.can_recv = zmq_type in (zmq.PULL, zmq.SUB)
        self.can_send = zmq_type in (zmq.PUSH, zmq.PUB)
        self.can_sub = zmq_type in (zmq.SUB, )

        # Support list, str, & None for subscribe arg (cast to list)
        do_sub = {
            list: subscribe,
            str: [subscribe],
            type(None): []
        }[type(subscribe)]

        for f in do_sub:
            self.subscribe(f)

        str_data = {'addr': addr, 'type': self.socket_s(),
                    'subscribe': subscribe, 'bind': bind}

        LOG.debug("Connecting to %(addr)s with %(type)s", str_data)
        LOG.debug("-> Subscribed to %(subscribe)s", str_data)
        LOG.debug("-> bind: %(bind)s", str_data)

        try:
            if bind:
                self.sock.bind(addr)
            else:
                self.sock.connect(addr)
        except Exception:
            raise RPCException(_("Could not open socket."))

    def socket_s(self):
        """Get socket type as string."""
        t_enum = ('PUSH', 'PULL', 'PUB', 'SUB', 'REP', 'REQ', 'ROUTER',
                  'DEALER')
        return dict(map(lambda t: (getattr(zmq, t), t), t_enum))[self.type]

    def subscribe(self, msg_filter):
        """Subscribe."""
        if not self.can_sub:
            raise RPCException("Cannot subscribe on this socket.")
        LOG.debug("Subscribing to %s", msg_filter)

        try:
            arg = msg_filter
            if six.PY3:
                arg = arg.encode('utf-8')
            self.sock.setsockopt(zmq.SUBSCRIBE, arg)
        except Exception:
            return

        self.subscriptions.append(msg_filter)

    def unsubscribe(self, msg_filter):
        """Unsubscribe."""
        if msg_filter not in self.subscriptions:
            return
        arg = msg_filter
        if six.PY3:
            arg = arg.encode('utf-8')
        self.sock.setsockopt(zmq.UNSUBSCRIBE, arg)
        self.subscriptions.remove(msg_filter)

    @property
    def closed(self):
        return self.sock is None or self.sock.closed

    def close(self):
        if self.sock is None or self.sock.closed:
            return

        # We must unsubscribe, or we'll leak descriptors.
        if self.subscriptions:
            for f in self.subscriptions:
                try:
                    self.sock.setsockopt(zmq.UNSUBSCRIBE, f)
                except Exception:
                    pass
            self.subscriptions = []

        try:
            # Default is to linger
            self.sock.close()
            self.ctxt.term()
        except Exception:
            # While this is a bad thing to happen,
            # it would be much worse if some of the code calling this
            # were to fail. For now, lets log, and later evaluate
            # if we can safely raise here.
            LOG.error("ZeroMQ socket could not be closed.")
        self.sock = None

    def recv(self, **kwargs):
        if not self.can_recv:
            raise RPCException(_("You cannot recv on this socket."))
        return self.sock.recv_multipart(**kwargs)

    def send(self, data, **kwargs):
        if not self.can_send:
            raise RPCException(_("You cannot send on this socket."))
        self.sock.send_multipart(data, **kwargs)


class ZmqClient(object):
    """Client for ZMQ sockets."""

    def __init__(self, addr, ctxt=None):
        self.address = addr
        self.outq = ZmqSocket(addr, zmq.PUSH, bind=False, ctxt=ctxt)

    def cast(self, msg_id, topic, data, envelope):
        msg_id = msg_id or '0'

        if six.PY3:
            msg_id = msg_id.encode('utf-8')

        if not envelope:
            data = _serialize(data)
            if six.PY3:
                data = data.encode('utf-8')
            data = (msg_id, topic, b'cast', data)
            self.outq.send([bytes(item) for item in data])
            return

        rpc_envelope = rpc_common.serialize_msg(data[1])
        zmq_msg = moves.reduce(lambda x, y: x + y, rpc_envelope.items())
        data = (msg_id, topic, b'impl_zmq_v2', data[0]) + zmq_msg
        self.outq.send([bytes(item) for item in data])

    def close(self):
        self.outq.close()


class ZmqClientContext(object):
    """This is essentially a wrapper around ZmqClient that supports 'with'.
    It can also return a new ZmqClient, or one from a pool.

    The function will also catch when an instance of this class is to be
    deleted.  With that we can return ZmqClients to the pool on exceptions
    and so forth without making the caller be responsible for catching them.
    If possible the function makes sure to return a client to the pool.

    Based on amqp.ConnectionContext.
    """

    def __init__(self, address, connection_pool=None, pooled=False):
        self.connection = None
        self.connection_pool = connection_pool
        self.pooled = pooled
        if self.pooled and self.connection_pool is not None:
            self.connection = self.connection_pool.get(address)
        else:
            self.connection = ZmqClient(address)

    def __enter__(self):
        """When with ZmqClientContext() is used, return self."""
        return self

    def _done(self):
        """If the client came from a pool, clean it up and put it back.
        If it did not come from a pool, close it.
        """
        if self.connection:
            if self.pooled and self.connection_pool is not None:
                # Reset the connection so it's ready for the next caller
                # to grab from the pool
                self.connection_pool.put(self.connection)
            else:
                try:
                    self.connection.close()
                except Exception:
                    pass
            self.connection = None

    def __exit__(self, exc_type, exc_value, tb):
        """End of 'with' statement.  We're done here."""
        self._done()

    def __del__(self):
        """Caller is done with this client.  Make sure we cleaned up."""
        self._done()

    def close(self):
        """Caller is done with this client."""
        self._done()

    def __getattr__(self, key):
        """Proxy all other calls to the ZmqClient instance."""
        if self.connection:
            return getattr(self.connection, key)
        else:
            raise rpc_common.InvalidRPCConnectionReuse()


class RpcContext(rpc_common.CommonRpcContext):
    """Context that supports replying to a rpc.call."""
    def __init__(self, **kwargs):
        self.replies = []
        super(RpcContext, self).__init__(**kwargs)

    def deepcopy(self):
        values = self.to_dict()
        values['replies'] = self.replies
        return self.__class__(**values)

    def reply(self, reply=None, failure=None, ending=False):
        if ending:
            return
        self.replies.append(reply)

    @classmethod
    def marshal(self, ctx):
        if not isinstance(ctx, dict):
            ctx_data = ctx.to_dict()
        else:
            ctx_data = ctx
        return _serialize(ctx_data)

    @classmethod
    def unmarshal(self, data):
        return RpcContext.from_dict(_deserialize(data))


class InternalContext(object):
    """Used by ConsumerBase as a private context for - methods."""

    def __init__(self, proxy):
        self.proxy = proxy
        self.msg_waiter = None

    def _get_response(self, ctx, proxy, topic, data):
        """Process a curried message and cast the result to topic."""
        LOG.debug("Running func with context: %s", ctx.to_dict())
        data.setdefault('version', None)
        data.setdefault('args', {})

        try:
            if not data.get("method"):
                raise KeyError
            result = proxy.dispatch(ctx, data)
            return ConsumerBase.normalize_reply(result, ctx.replies)
        except greenlet.GreenletExit:
            # ignore these since they are just from shutdowns
            pass
        except rpc_common.ClientException as e:
            LOG.debug("Expected exception during message handling (%s)",
                      e._exc_info[1])
            return {'exc':
                    rpc_common.serialize_remote_exception(e._exc_info,
                                                          log_failure=False)}
        except Exception:
            LOG.error(_LE("Exception during message handling"))
            return {'exc':
                    rpc_common.serialize_remote_exception(sys.exc_info())}

    def reply(self, driver, ctx, proxy,
              msg_id=None, context=None, topic=None, msg=None):
        """Reply to a casted call."""
        # NOTE(ewindisch): context kwarg exists for Grizzly compat.
        #                  this may be able to be removed earlier than
        #                  'I' if ConsumerBase.process were refactored.
        if type(msg) is list:
            payload = msg[-1]
        else:
            payload = msg

        response = ConsumerBase.normalize_reply(
            self._get_response(ctx, proxy, topic, payload),
            ctx.replies)

        LOG.debug("Sending reply")
        _multi_send(driver, _cast, ctx, topic, {
            'method': '-process_reply',
            'args': {
                'msg_id': msg_id,  # Include for Folsom compat.
                'response': response
            }
        }, _msg_id=msg_id, pooled=True)


class ConsumerBase(object):
    """Base Consumer."""

    def __init__(self, driver):
        self.driver = driver
        self.private_ctx = InternalContext(None)

    @classmethod
    def normalize_reply(self, result, replies):
        # TODO(ewindisch): re-evaluate and document this method.
        if isinstance(result, types.GeneratorType):
            return list(result)
        elif replies:
            return replies
        else:
            return [result]

    def process(self, proxy, ctx, data):
        data.setdefault('version', None)
        data.setdefault('args', {})

        # Method starting with - are
        # processed internally. (non-valid method name)
        method = data.get('method')
        # Internal method
        # uses internal context for safety.
        if method == '-reply':
            self.private_ctx.reply(self.driver, ctx, proxy, **data['args'])
            return

        proxy.dispatch(ctx, data)


class ZmqBaseReactor(ConsumerBase):
    """A consumer class implementing a centralized casting broker (PULL-PUSH).

    Used for RoundRobin requests.
    """

    def __init__(self, conf, driver=None):
        super(ZmqBaseReactor, self).__init__(driver)

        self.driver = driver
        self.proxies = {}
        self.threads = []
        self.sockets = []
        self.subscribe = {}

        self.pool = eventlet.greenpool.GreenPool(
            conf.executor_thread_pool_size)

    def register(self, proxy, in_addr, zmq_type_in,
                 in_bind=True, subscribe=None):

        LOG.info(_LI("Registering reactor"))

        if zmq_type_in not in (zmq.PULL, zmq.SUB):
            raise RPCException("Bad input socktype")

        # Items push in.
        inq = ZmqSocket(in_addr, zmq_type_in, bind=in_bind,
                        subscribe=subscribe)

        self.proxies[inq] = proxy
        self.sockets.append(inq)

        LOG.info(_LI("In reactor registered"))

    def consume_in_thread(self):
        def _consume(sock):
            LOG.info(_LI("Consuming socket"))
            while not sock.closed:
                self.consume(sock)

        for k in self.proxies.keys():
            self.threads.append(
                self.pool.spawn(_consume, k)
            )

    def wait(self):
        for t in self.threads:
            t.wait()

    def close(self):
        for t in self.threads:
            t.kill()

        for s in self.sockets:
            s.close()


class ZmqProxy(ZmqBaseReactor):
    """A consumer class implementing a topic-based proxy.

    Forwards to IPC sockets.
    """

    def __init__(self, conf):
        super(ZmqProxy, self).__init__(conf)
        pathsep = set((os.path.sep or '', os.path.altsep or '', '/', '\\'))
        self.badchars = re.compile(r'[%s]' % re.escape(''.join(pathsep)))

        self.topic_proxy = {}

    def consume(self, sock):
        ipc_dir = CONF.rpc_zmq_ipc_dir

        data = sock.recv(copy=False)
        topic = data[1].bytes
        if six.PY3:
            topic = topic.decode('utf-8')

        if topic.startswith('fanout~'):
            sock_type = zmq.PUB
            topic = topic.split('.', 1)[0]
        elif topic.startswith('zmq_replies'):
            sock_type = zmq.PUB
        else:
            sock_type = zmq.PUSH

        if topic not in self.topic_proxy:
            def publisher(waiter):
                LOG.info(_LI("Creating proxy for topic: %s"), topic)

                try:
                    # The topic is received over the network,
                    # don't trust this input.
                    if self.badchars.search(topic) is not None:
                        emsg = _("Topic contained dangerous characters.")
                        LOG.warn(emsg)
                        raise RPCException(emsg)

                    out_sock = ZmqSocket("ipc://%s/zmq_topic_%s" %
                                         (ipc_dir, topic),
                                         sock_type, bind=True)
                except RPCException:
                    waiter.send_exception(*sys.exc_info())
                    return

                self.topic_proxy[topic] = eventlet.queue.LightQueue(
                    CONF.rpc_zmq_topic_backlog)
                self.sockets.append(out_sock)

                # It takes some time for a pub socket to open,
                # before we can have any faith in doing a send() to it.
                if sock_type == zmq.PUB:
                    eventlet.sleep(.5)

                waiter.send(True)

                while(True):
                    data = self.topic_proxy[topic].get()
                    out_sock.send(data, copy=False)

            wait_sock_creation = eventlet.event.Event()
            eventlet.spawn(publisher, wait_sock_creation)

            try:
                wait_sock_creation.wait()
            except RPCException:
                LOG.error(_LE("Topic socket file creation failed."))
                return

        try:
            self.topic_proxy[topic].put_nowait(data)
        except eventlet.queue.Full:
            LOG.error(_LE("Local per-topic backlog buffer full for topic "
                          "%s. Dropping message."), topic)

    def consume_in_thread(self):
        """Runs the ZmqProxy service."""
        ipc_dir = CONF.rpc_zmq_ipc_dir
        consume_in = "tcp://%s:%s" % \
            (CONF.rpc_zmq_bind_address,
             CONF.rpc_zmq_port)
        consumption_proxy = InternalContext(None)

        try:
            os.makedirs(ipc_dir)
        except os.error:
            if not os.path.isdir(ipc_dir):
                with excutils.save_and_reraise_exception():
                    LOG.error(_LE("Required IPC directory does not exist at"
                                  " %s"), ipc_dir)
        try:
            self.register(consumption_proxy,
                          consume_in,
                          zmq.PULL)
        except zmq.ZMQError:
            if os.access(ipc_dir, os.X_OK):
                with excutils.save_and_reraise_exception():
                    LOG.error(_LE("Permission denied to IPC directory at"
                                  " %s"), ipc_dir)
            with excutils.save_and_reraise_exception():
                LOG.error(_LE("Could not create ZeroMQ receiver daemon. "
                              "Socket may already be in use."))

        super(ZmqProxy, self).consume_in_thread()


def unflatten_envelope(packenv):
    """Unflattens the RPC envelope.

    Takes a list and returns a dictionary.
    i.e. [1,2,3,4] => {1: 2, 3: 4}
    """
    i = iter(packenv)
    h = {}
    try:
        while True:
            k = six.next(i)
            h[k] = six.next(i)
    except StopIteration:
        return h


class ZmqReactor(ZmqBaseReactor):
    """A consumer class implementing a consumer for messages.

    Can also be used as a 1:1 proxy
    """

    def __init__(self, conf, driver):
        super(ZmqReactor, self).__init__(conf, driver)

    def consume(self, sock):
        # TODO(ewindisch): use zero-copy (i.e. references, not copying)
        data = sock.recv()
        LOG.debug("CONSUMER RECEIVED DATA: %s", data)

        proxy = self.proxies[sock]

        if data[2] == b'cast':  # Legacy protocol
            packenv = data[3]

            ctx, msg = _deserialize(packenv)
            request = rpc_common.deserialize_msg(msg)
            ctx = RpcContext.unmarshal(ctx)
        elif data[2] == b'impl_zmq_v2':
            packenv = data[4:]

            msg = unflatten_envelope(packenv)
            request = rpc_common.deserialize_msg(msg)

            # Unmarshal only after verifying the message.
            ctx = RpcContext.unmarshal(data[3])
        else:
            LOG.error(_LE("ZMQ Envelope version unsupported or unknown."))
            return

        self.pool.spawn_n(self.process, proxy, ctx, request)


class Connection(rpc_common.Connection):
    """Manages connections and threads."""

    def __init__(self, conf, driver):
        self.topics = []
        self.reactor = ZmqReactor(conf, driver)

    def create_consumer(self, topic, proxy, fanout=False):
        # Register with matchmaker.
        _get_matchmaker().register(topic, CONF.rpc_zmq_host)

        # Subscription scenarios
        if fanout:
            sock_type = zmq.SUB
            subscribe = ('', fanout)[type(fanout) == str]
            topic = 'fanout~' + topic.split('.', 1)[0]
        else:
            sock_type = zmq.PULL
            subscribe = None
            topic = '.'.join((topic.split('.', 1)[0], CONF.rpc_zmq_host))

        if topic in self.topics:
            LOG.info(_LI("Skipping topic registration. Already registered."))
            return

        # Receive messages from (local) proxy
        inaddr = "ipc://%s/zmq_topic_%s" % \
            (CONF.rpc_zmq_ipc_dir, topic)

        LOG.debug("Consumer is a zmq.%s",
                  ['PULL', 'SUB'][sock_type == zmq.SUB])

        self.reactor.register(proxy, inaddr, sock_type,
                              subscribe=subscribe, in_bind=False)
        self.topics.append(topic)

    def close(self):
        mm = _get_matchmaker()
        mm.stop_heartbeat()
        for topic in self.topics:
            try:
                mm.unregister(topic, CONF.rpc_zmq_host)
            except Exception as err:
                LOG.error(_LE('Unable to unregister topic %(topic)s'
                              ' from matchmaker: %(err)s') %
                          {'topic': topic, 'err': err})

        self.reactor.close()
        self.topics = []

    def wait(self):
        self.reactor.wait()

    def consume_in_thread(self):
        _get_matchmaker().start_heartbeat()
        self.reactor.consume_in_thread()


def _cast(driver, addr, context, topic, msg, timeout=None, envelope=False,
          _msg_id=None, allowed_remote_exmods=None, pooled=False):
    allowed_remote_exmods = allowed_remote_exmods or []
    timeout_cast = timeout or CONF.rpc_cast_timeout
    payload = [RpcContext.marshal(context), msg]
    if six.PY3:
        topic = topic.encode('utf-8')

    with Timeout(timeout_cast, exception=rpc_common.Timeout):
        with driver.get_connection(addr, pooled) as conn:
            try:
                # assumes cast can't return an exception
                conn.cast(_msg_id, topic, payload, envelope)
            except zmq.ZMQError:
                raise RPCException("Cast failed. ZMQ Socket Exception")


def _call(driver, addr, context, topic, msg, timeout=None,
          envelope=False, allowed_remote_exmods=None, pooled=False):
    allowed_remote_exmods = allowed_remote_exmods or []
    # timeout_response is how long we wait for a response
    timeout = timeout or CONF.rpc_response_timeout

    # The msg_id is used to track replies.
    msg_id = uuid.uuid4().hex

    # Replies always come into the reply service.
    reply_topic = "zmq_replies.%s" % CONF.rpc_zmq_host

    LOG.debug("Creating payload")
    # Curry the original request into a reply method.
    mcontext = RpcContext.marshal(context)
    payload = {
        'method': '-reply',
        'args': {
            'msg_id': msg_id,
            'topic': reply_topic,
            # TODO(ewindisch): safe to remove mcontext in I.
            'msg': [mcontext, msg]
        }
    }

    LOG.debug("Creating queue socket for reply waiter")

    # Messages arriving async.
    # TODO(ewindisch): have reply consumer with dynamic subscription mgmt
    with Timeout(timeout, exception=rpc_common.Timeout):
        try:
            msg_waiter = ZmqSocket(
                "ipc://%s/zmq_topic_zmq_replies.%s" %
                (CONF.rpc_zmq_ipc_dir,
                 CONF.rpc_zmq_host),
                zmq.SUB, subscribe=msg_id, bind=False
            )

            LOG.debug("Sending cast: %s", topic)
            _cast(driver, addr, context, topic, payload, envelope=envelope,
                  pooled=pooled)

            LOG.debug("Cast sent; Waiting reply")
            # Blocks until receives reply
            msg = msg_waiter.recv()
            if msg is None:
                raise rpc_common.Timeout()
            LOG.debug("Received message: %s", msg)
            LOG.debug("Unpacking response")

            if msg[2] == b'cast':  # Legacy version
                raw_msg = _deserialize(msg[-1])[-1]
            elif msg[2] == b'impl_zmq_v2':
                rpc_envelope = unflatten_envelope(msg[4:])
                raw_msg = rpc_common.deserialize_msg(rpc_envelope)
            else:
                raise rpc_common.UnsupportedRpcEnvelopeVersion(
                    _("Unsupported or unknown ZMQ envelope returned."))

            responses = raw_msg['args']['response']
        # ZMQError trumps the Timeout error.
        except zmq.ZMQError:
            raise RPCException("ZMQ Socket Error")
        except (IndexError, KeyError):
            raise RPCException(_("RPC Message Invalid."))
        finally:
            if 'msg_waiter' in vars():
                msg_waiter.close()

    # It seems we don't need to do all of the following,
    # but perhaps it would be useful for multicall?
    # One effect of this is that we're checking all
    # responses for Exceptions.
    for resp in responses:
        if isinstance(resp, dict) and 'exc' in resp:
            raise rpc_common.deserialize_remote_exception(
                resp['exc'], allowed_remote_exmods)

    return responses[-1]


def _multi_send(driver, method, context, topic, msg, timeout=None,
                envelope=False, _msg_id=None, allowed_remote_exmods=None,
                pooled=False):
    """Wraps the sending of messages.

    Dispatches to the matchmaker and sends message to all relevant hosts.
    """
    allowed_remote_exmods = allowed_remote_exmods or []
    conf = CONF
    LOG.debug(' '.join(map(pformat, (topic, msg))))

    queues = _get_matchmaker().queues(topic)
    LOG.debug("Sending message(s) to: %s", queues)

    # Don't stack if we have no matchmaker results
    if not queues:
        warn_log = _LW("No matchmaker results. Not sending.")

        if method.__name__ == '_cast':
            LOG.warn(warn_log)
            return

        # While not strictly a timeout, callers know how to handle
        # this exception and a timeout isn't too big a lie.
        raise rpc_common.Timeout(warn_log)

    # This supports brokerless fanout (addresses > 1)
    return_val = None
    for queue in queues:
        _topic, ip_addr = queue
        _addr = "tcp://%s:%s" % (ip_addr, conf.rpc_zmq_port)

        if method.__name__ == '_cast':
            eventlet.spawn_n(method, driver, _addr, context,
                             _topic, msg, timeout, envelope, _msg_id,
                             None, pooled)
        else:
            return_val = method(driver, _addr, context, _topic, msg, timeout,
                                envelope, allowed_remote_exmods, pooled)

    return return_val


def _get_matchmaker(*args, **kwargs):
    global matchmaker
    mm_name = CONF.rpc_zmq_matchmaker

    # Back compatibility for old class names
    mm_mapping = {
        'oslo_messaging._drivers.matchmaker_redis.MatchMakerRedis': 'redis',
        'oslo_messaging._drivers.matchmaker_ring.MatchMakerRing': 'ring',
        'oslo_messaging._drivers.matchmaker.MatchMakerLocalhost': 'local',
        'oslo.messaging._drivers.matchmaker_redis.MatchMakerRedis': 'redis',
        'oslo.messaging._drivers.matchmaker_ring.MatchMakerRing': 'ring',
        'oslo.messaging._drivers.matchmaker.MatchMakerLocalhost': 'local'}
    if mm_name in mm_mapping:
        LOG.warn(_LW('rpc_zmq_matchmaker = %(old_val)s is deprecated. '
                     'It is suggested to change the value to %(new_val)s.'),
                 {'old_val': mm_name, 'new_val': mm_mapping[mm_name]})
        mm_name = mm_mapping[mm_name]

    if not matchmaker:
        mgr = driver.DriverManager('oslo.messaging.zmq.matchmaker',
                                   mm_name)
        matchmaker = mgr.driver(*args, **kwargs)
    return matchmaker


class ZmqIncomingMessage(base.IncomingMessage):

    ReceivedReply = collections.namedtuple(
        'ReceivedReply', ['reply', 'failure', 'log_failure'])

    def __init__(self, listener, ctxt, message):
        super(ZmqIncomingMessage, self).__init__(listener, ctxt, message)
        self.condition = threading.Condition()
        self.received = None

    def reply(self, reply=None, failure=None, log_failure=True):
        self.received = self.ReceivedReply(reply, failure, log_failure)
        with self.condition:
            self.condition.notify()

    def requeue(self):
        LOG.debug("WARNING: requeue not supported")


class ZmqListener(base.Listener):

    def __init__(self, driver):
        super(ZmqListener, self).__init__(driver)
        self.incoming_queue = moves.queue.Queue()

    def dispatch(self, ctxt, message):
        incoming = ZmqIncomingMessage(self,
                                      ctxt.to_dict(),
                                      message)

        self.incoming_queue.put(incoming)

        with incoming.condition:
            incoming.condition.wait()

        assert incoming.received

        if incoming.received.failure:
            raise incoming.received.failure
        else:
            return incoming.received.reply

    def poll(self, timeout=None):
        try:
            return self.incoming_queue.get(timeout=timeout)
        except six.moves.queue.Empty:
            # timeout
            return None


class ZmqClientPool(pool.Pool):
    """Class that implements a pool of Zmq Clients for a single endpoint"""
    def __init__(self, conf, address, connection_cls, ctxt):
        self.connection_cls = connection_cls
        self.ctxt = ctxt
        self.address = address
        super(ZmqClientPool, self).__init__(conf.rpc_conn_pool_size)

    def create(self):
        LOG.debug('Pool creating new ZMQ connection for %s' % self.address)
        return self.connection_cls(self.address, self.ctxt)

    def empty(self):
        for item in self.iter_free():
            item.close()


class ZmqClientPoolManager(object):
    """Class that manages pools of clients for Zmq endpoints"""

    def __init__(self, conf, ctxt=None):
        self._pools = {}
        self._lock = threading.Lock()
        self.conf = conf
        self.ctxt = ctxt

    def get(self, address):
        if address not in self._pools:
            with self._lock:
                if address not in self._pools:
                    self._pools[address] = ZmqClientPool(self.conf,
                                                         address,
                                                         ZmqClient,
                                                         self.ctxt)
        return self._pools[address].get()

    def put(self, item):
        self._pools[item.address].put(item)

    def empty(self):
        for p in self._pools:
            self._pools[p].empty()


class ZmqDriver(base.BaseDriver):
    """ZeroMQ Driver

    See :doc:`zmq_driver` for details.

    """

    # FIXME(markmc): allow this driver to be used without eventlet

    def __init__(self, conf, url, default_exchange=None,
                 allowed_remote_exmods=None):
        if not zmq:
            raise ImportError("Failed to import eventlet.green.zmq")
        conf.register_opts(zmq_opts)
        conf.register_opts(impl_pooledexecutor._pool_opts)
        conf.register_opts(base.base_opts)

        super(ZmqDriver, self).__init__(conf, url, default_exchange,
                                        allowed_remote_exmods)

        # FIXME(markmc): handle default_exchange

        # FIXME(markmc): handle transport URL
        if self._url.hosts:
            raise NotImplementedError('The ZeroMQ driver does not yet support '
                                      'transport URLs')

        # FIXME(markmc): use self.conf everywhere
        if self.conf is not CONF:
            raise NotImplementedError('The ZeroMQ driver currently only works '
                                      'with oslo.config.cfg.CONF')

        self.listeners = []

        # NOTE(jamespage): Create pool manager on first use to deal with
        #                  os.fork calls in openstack daemons.
        self._pool = None
        self._pid = None
        self._lock = threading.Lock()

    def _configure_pool_manager(func):
        """Causes a new pool manager to be created when the messaging service
        is first used by the current process.  This is important as all
        connections in the pools manager by the pool manager will share the
        same ZMQ context, which must not be shared across OS processes.
        """
        def wrap(self, *args, **kws):
            with self._lock:
                old_pid = self._pid
                self._pid = os.getpid()

            if old_pid != self._pid:
                # Create fresh pool manager for the current process
                # along with a new ZMQ context.
                self._pool = ZmqClientPoolManager(
                    self.conf,
                    zmq.Context(self.conf.rpc_zmq_contexts)
                )
            return func(self, *args, **kws)
        return wrap

    def _send(self, target, ctxt, message,
              wait_for_reply=None, timeout=None, envelope=False):

        if wait_for_reply:
            method = _call
        else:
            method = _cast

        topic = target.topic
        if target.fanout:
            # NOTE(ewindisch): fanout~ is used because it avoid splitting on
            # and acts as a non-subtle hint to the matchmaker and ZmqProxy.
            topic = 'fanout~' + topic
        elif target.server:
            topic = '%s.%s' % (topic, target.server)

        reply = _multi_send(self, method, ctxt, topic, message,
                            envelope=envelope,
                            allowed_remote_exmods=self._allowed_remote_exmods,
                            pooled=True)

        if wait_for_reply:
            return reply[-1]

    @_configure_pool_manager
    def send(self, target, ctxt, message, wait_for_reply=None, timeout=None,
             retry=None):
        # NOTE(sileht): retry is not implemented because this driver never
        # retry anything
        return self._send(target, ctxt, message, wait_for_reply, timeout)

    @_configure_pool_manager
    def send_notification(self, target, ctxt, message, version, retry=None):
        # NOTE(ewindisch): dot-priority in rpc notifier does not
        # work with our assumptions.
        # NOTE(sileht): retry is not implemented because this driver never
        # retry anything
        target = target(topic=target.topic.replace('.', '-'))
        return self._send(target, ctxt, message, envelope=(version == 2.0))

    @_configure_pool_manager
    def listen(self, target):
        conn = Connection(self.conf, self)

        listener = ZmqListener(self)

        conn.create_consumer(target.topic, listener)
        conn.create_consumer('%s.%s' % (target.topic, target.server),
                             listener)
        conn.create_consumer(target.topic, listener, fanout=True)

        conn.consume_in_thread()
        self.listeners.append(conn)

        return listener

    @_configure_pool_manager
    def listen_for_notifications(self, targets_and_priorities, pool):
        # NOTE(sileht): this listener implementation is limited
        # because zeromq doesn't support:
        #  * requeing message
        #  * pool
        conn = Connection(self.conf, self)

        listener = ZmqListener(self)
        for target, priority in targets_and_priorities:
            # NOTE(ewindisch): dot-priority in rpc notifier does not
            # work with our assumptions.
            # NOTE(sileht): create_consumer doesn't support target.exchange
            conn.create_consumer('%s-%s' % (target.topic, priority),
                                 listener)
        conn.consume_in_thread()
        self.listeners.append(conn)

        return listener

    def cleanup(self):
        for c in self.listeners:
            c.close()
        self.listeners = []
        if self._pool:
            self._pool.empty()

    def get_connection(self, address, pooled=False):
        return ZmqClientContext(address, self._pool, pooled)<|MERGE_RESOLUTION|>--- conflicted
+++ resolved
@@ -36,11 +36,7 @@
 from oslo_messaging._drivers import base
 from oslo_messaging._drivers import common as rpc_common
 from oslo_messaging._executors import impl_pooledexecutor  # FIXME(markmc)
-<<<<<<< HEAD
-from oslo_messaging._i18n import _, _LE, _LW
-=======
 from oslo_messaging._i18n import _, _LE, _LI, _LW
->>>>>>> e9a1492b
 from oslo_messaging._drivers import pool
 
 
