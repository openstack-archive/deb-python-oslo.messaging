--- conflicted
+++ resolved
@@ -869,12 +869,6 @@
             LOG.debug('Failed to get socket attribute: %s' % str(e))
         else:
             sock.settimeout(timeout)
-<<<<<<< HEAD
-            if sys.platform != 'win32':
-                sock.setsockopt(socket.IPPROTO_TCP,
-                                TCP_USER_TIMEOUT,
-                                timeout * 1000 if timeout is not None else 0)
-=======
             # TCP_USER_TIMEOUT is not defined on Windows and Mac OS X
             if sys.platform != 'win32' and sys.platform != 'darwin':
                 try:
@@ -887,7 +881,6 @@
                     # TCP_USER_TIMEOUT not defined on kernels <2.6.37
                     if code != errno.ENOPROTOOPT:
                         raise
->>>>>>> c1aeb97e
 
     @contextlib.contextmanager
     def _transport_socket_timeout(self, timeout):
