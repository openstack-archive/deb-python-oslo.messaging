#    Copyright 2011 OpenStack Foundation
#
#    Licensed under the Apache License, Version 2.0 (the "License"); you may
#    not use this file except in compliance with the License. You may obtain
#    a copy of the License at
#
#         http://www.apache.org/licenses/LICENSE-2.0
#
#    Unless required by applicable law or agreed to in writing, software
#    distributed under the License is distributed on an "AS IS" BASIS, WITHOUT
#    WARRANTIES OR CONDITIONS OF ANY KIND, either express or implied. See the
#    License for the specific language governing permissions and limitations
#    under the License.

import collections
import contextlib
import functools
import os
import socket
import ssl
import threading
import time
import uuid

import kombu
import kombu.connection
import kombu.entity
import kombu.messaging
from oslo_config import cfg
from oslo_log import log as logging
from oslo_utils import netutils
import six
from six.moves.urllib import parse

from oslo_messaging._drivers import amqp as rpc_amqp
from oslo_messaging._drivers import amqpdriver
from oslo_messaging._drivers import base
from oslo_messaging._drivers import common as rpc_common
from oslo_messaging._i18n import _
from oslo_messaging._i18n import _LE
from oslo_messaging._i18n import _LI
from oslo_messaging._i18n import _LW
from oslo_messaging import _utils
from oslo_messaging import exceptions


rabbit_opts = [
    cfg.StrOpt('kombu_ssl_version',
               default='',
               deprecated_group='DEFAULT',
               help='SSL version to use (valid only if SSL enabled). '
                    'Valid values are TLSv1 and SSLv23. SSLv2, SSLv3, '
                    'TLSv1_1, and TLSv1_2 may be available on some '
                    'distributions.'
               ),
    cfg.StrOpt('kombu_ssl_keyfile',
               default='',
               deprecated_group='DEFAULT',
               help='SSL key file (valid only if SSL enabled).'),
    cfg.StrOpt('kombu_ssl_certfile',
               default='',
               deprecated_group='DEFAULT',
               help='SSL cert file (valid only if SSL enabled).'),
    cfg.StrOpt('kombu_ssl_ca_certs',
               default='',
               deprecated_group='DEFAULT',
               help='SSL certification authority file '
                    '(valid only if SSL enabled).'),
    cfg.FloatOpt('kombu_reconnect_delay',
                 default=1.0,
                 deprecated_group='DEFAULT',
                 help='How long to wait before reconnecting in response to an '
                      'AMQP consumer cancel notification.'),
    cfg.IntOpt('kombu_reconnect_timeout',
               # NOTE(dhellmann): We want this to be similar to
               # rpc_response_timeout, but we can't use
               # "$rpc_response_timeout" as a default because that
               # option may not have been defined by the time this
               # option is accessed. Instead, document the intent in
               # the help text for this option and provide a separate
               # literal default value.
               default=60,
               help='How long to wait before considering a reconnect '
                    'attempt to have failed. This value should not be '
                    'longer than rpc_response_timeout.'),
    cfg.StrOpt('rabbit_host',
               default='localhost',
               deprecated_group='DEFAULT',
               help='The RabbitMQ broker address where a single node is '
                    'used.'),
    cfg.IntOpt('rabbit_port',
               default=5672,
               deprecated_group='DEFAULT',
               help='The RabbitMQ broker port where a single node is used.'),
    cfg.ListOpt('rabbit_hosts',
                default=['$rabbit_host:$rabbit_port'],
                deprecated_group='DEFAULT',
                help='RabbitMQ HA cluster host:port pairs.'),
    cfg.BoolOpt('rabbit_use_ssl',
                default=False,
                deprecated_group='DEFAULT',
                help='Connect over SSL for RabbitMQ.'),
    cfg.StrOpt('rabbit_userid',
               default='guest',
               deprecated_group='DEFAULT',
               help='The RabbitMQ userid.'),
    cfg.StrOpt('rabbit_password',
               default='guest',
               deprecated_group='DEFAULT',
               help='The RabbitMQ password.',
               secret=True),
    cfg.StrOpt('rabbit_login_method',
               default='AMQPLAIN',
               deprecated_group='DEFAULT',
               help='The RabbitMQ login method.'),
    cfg.StrOpt('rabbit_virtual_host',
               default='/',
               deprecated_group='DEFAULT',
               help='The RabbitMQ virtual host.'),
    cfg.IntOpt('rabbit_retry_interval',
               default=1,
               help='How frequently to retry connecting with RabbitMQ.'),
    cfg.IntOpt('rabbit_retry_backoff',
               default=2,
               deprecated_group='DEFAULT',
               help='How long to backoff for between retries when connecting '
                    'to RabbitMQ.'),
    cfg.IntOpt('rabbit_max_retries',
               default=0,
               deprecated_group='DEFAULT',
               help='Maximum number of RabbitMQ connection retries. '
                    'Default is 0 (infinite retry count).'),
    cfg.BoolOpt('rabbit_ha_queues',
                default=False,
                deprecated_group='DEFAULT',
                help='Use HA queues in RabbitMQ (x-ha-policy: all). '
                     'If you change this option, you must wipe the '
                     'RabbitMQ database.'),
    cfg.IntOpt('heartbeat_timeout_threshold',
               default=60,
               help="Number of seconds after which the Rabbit broker is "
               "considered down if heartbeat's keep-alive fails "
               "(0 disable the heartbeat). EXPERIMENTAL"),
    cfg.IntOpt('heartbeat_rate',
               default=2,
               help='How often times during the heartbeat_timeout_threshold '
               'we check the heartbeat.'),

    # NOTE(sileht): deprecated option since oslo_messaging 1.5.0,
    cfg.BoolOpt('fake_rabbit',
                default=False,
                deprecated_group='DEFAULT',
                help='Deprecated, use rpc_backend=kombu+memory or '
                'rpc_backend=fake'),
]

LOG = logging.getLogger(__name__)


def _get_queue_arguments(rabbit_ha_queues):
    """Construct the arguments for declaring a queue.

    If the rabbit_ha_queues option is set, we declare a mirrored queue
    as described here:

      http://www.rabbitmq.com/ha.html

    Setting x-ha-policy to all means that the queue will be mirrored
    to all nodes in the cluster.
    """
    return {'x-ha-policy': 'all'} if rabbit_ha_queues else {}


class RabbitMessage(dict):
    def __init__(self, raw_message):
        super(RabbitMessage, self).__init__(
            rpc_common.deserialize_msg(raw_message.payload))
        LOG.trace('RabbitMessage.Init: message %s', self)
        self._raw_message = raw_message

    def acknowledge(self):
        LOG.trace('RabbitMessage.acknowledge: message %s', self)
        self._raw_message.ack()

    def requeue(self):
        LOG.trace('RabbitMessage.requeue: message %s', self)
        self._raw_message.requeue()


class Consumer(object):
    """Consumer class."""

    def __init__(self, exchange_name, queue_name, routing_key, type, durable,
                 auto_delete, callback, nowait=True, rabbit_ha_queues=None):
        """Init the Publisher class with the exchange_name, routing_key,
        type, durable auto_delete
        """
        self.queue_name = queue_name
        self.exchange_name = exchange_name
        self.routing_key = routing_key
        self.auto_delete = auto_delete
        self.durable = durable
        self.callback = callback
        self.type = type
        self.nowait = nowait
        self.queue_arguments = _get_queue_arguments(rabbit_ha_queues)

        self.queue = None
        self.exchange = kombu.entity.Exchange(
            name=exchange_name,
            type=type,
            durable=self.durable,
            auto_delete=self.auto_delete)

    def declare(self, conn):
        """Re-declare the queue after a rabbit (re)connect."""
        self.queue = kombu.entity.Queue(
            name=self.queue_name,
            channel=conn.channel,
            exchange=self.exchange,
            durable=self.durable,
            auto_delete=self.auto_delete,
            routing_key=self.routing_key,
            queue_arguments=self.queue_arguments)

        try:
            LOG.trace('ConsumerBase.declare: '
                      'queue %s', self.queue_name)
            self.queue.declare()
        except conn.connection.channel_errors as exc:
            # NOTE(jrosenboom): This exception may be triggered by a race
            # condition. Simply retrying will solve the error most of the time
            # and should work well enough as a workaround until the race
            # condition itself can be fixed.
            # See https://bugs.launchpad.net/neutron/+bug/1318721 for details.
            if exc.code == 404:
                self.queue.declare()
            else:
                raise

    def consume(self, tag):
        """Actually declare the consumer on the amqp channel.  This will
        start the flow of messages from the queue.  Using the
        Connection.consume() will process the messages,
        calling the appropriate callback.
        """

        self.queue.consume(callback=self._callback,
                           consumer_tag=six.text_type(tag),
                           nowait=self.nowait)

    def cancel(self, tag):
        LOG.trace('ConsumerBase.cancel: canceling %s', tag)
        self.queue.cancel(six.text_type(tag))

    def _callback(self, message):
        """Call callback with deserialized message.

        Messages that are processed and ack'ed.
        """

        m2p = getattr(self.queue.channel, 'message_to_python', None)
        if m2p:
            message = m2p(message)

        try:
            self.callback(RabbitMessage(message))
        except Exception:
            LOG.exception(_LE("Failed to process message"
                              " ... skipping it."))
            message.ack()


class DummyConnectionLock(object):
    def acquire(self):
        pass

    def release(self):
        pass

    def heartbeat_acquire(self):
        pass

    def __enter__(self):
        self.acquire()

    def __exit__(self, type, value, traceback):
        self.release()


class ConnectionLock(DummyConnectionLock):
    """Lock object to protect access the the kombu connection

    This is a lock object to protect access the the kombu connection
    object between the heartbeat thread and the driver thread.

    They are two way to acquire this lock:
        * lock.acquire()
        * lock.heartbeat_acquire()

    In both case lock.release(), release the lock.

    The goal is that the heartbeat thread always have the priority
    for acquiring the lock. This ensures we have no heartbeat
    starvation when the driver sends a lot of messages.

    So when lock.heartbeat_acquire() is called next time the lock
    is released(), the caller unconditionnaly acquires
    the lock, even someone else have asked for the lock before it.
    """

    def __init__(self):
        self._workers_waiting = 0
        self._heartbeat_waiting = False
        self._lock_acquired = None
        self._monitor = threading.Lock()
        self._workers_locks = threading.Condition(self._monitor)
        self._heartbeat_lock = threading.Condition(self._monitor)
        self._get_thread_id = _utils.fetch_current_thread_functor()

    def acquire(self):
        with self._monitor:
            while self._lock_acquired:
                self._workers_waiting += 1
                self._workers_locks.wait()
                self._workers_waiting -= 1
            self._lock_acquired = self._get_thread_id()

    def heartbeat_acquire(self):
        # NOTE(sileht): must be called only one time
        with self._monitor:
            while self._lock_acquired is not None:
                self._heartbeat_waiting = True
                self._heartbeat_lock.wait()
                self._heartbeat_waiting = False
            self._lock_acquired = self._get_thread_id()

    def release(self):
        with self._monitor:
            if self._lock_acquired is None:
                raise RuntimeError("We can't release a not acquired lock")
            thread_id = self._get_thread_id()
            if self._lock_acquired != thread_id:
                raise RuntimeError("We can't release lock acquired by another "
                                   "thread/greenthread; %s vs %s" %
                                   (self._lock_acquired, thread_id))
            self._lock_acquired = None
            if self._heartbeat_waiting:
                self._heartbeat_lock.notify()
            elif self._workers_waiting > 0:
                self._workers_locks.notify()

    @contextlib.contextmanager
    def for_heartbeat(self):
        self.heartbeat_acquire()
        try:
            yield
        finally:
            self.release()


class Connection(object):
    """Connection object."""

    pools = {}

    def __init__(self, conf, url, purpose):
        # NOTE(viktors): Parse config options
        driver_conf = conf.oslo_messaging_rabbit

        self.max_retries = driver_conf.rabbit_max_retries
        self.interval_start = driver_conf.rabbit_retry_interval
        self.interval_stepping = driver_conf.rabbit_retry_backoff

        self.login_method = driver_conf.rabbit_login_method
        self.fake_rabbit = driver_conf.fake_rabbit
        self.virtual_host = driver_conf.rabbit_virtual_host
        self.rabbit_hosts = driver_conf.rabbit_hosts
        self.rabbit_port = driver_conf.rabbit_port
        self.rabbit_userid = driver_conf.rabbit_userid
        self.rabbit_password = driver_conf.rabbit_password
        self.rabbit_ha_queues = driver_conf.rabbit_ha_queues
        self.heartbeat_timeout_threshold = \
            driver_conf.heartbeat_timeout_threshold
        self.heartbeat_rate = driver_conf.heartbeat_rate
        self.kombu_reconnect_delay = driver_conf.kombu_reconnect_delay
        self.amqp_durable_queues = driver_conf.amqp_durable_queues
        self.amqp_auto_delete = driver_conf.amqp_auto_delete
        self.rabbit_use_ssl = driver_conf.rabbit_use_ssl
        self.kombu_reconnect_timeout = driver_conf.kombu_reconnect_timeout

        if self.rabbit_use_ssl:
            self.kombu_ssl_version = driver_conf.kombu_ssl_version
            self.kombu_ssl_keyfile = driver_conf.kombu_ssl_keyfile
            self.kombu_ssl_certfile = driver_conf.kombu_ssl_certfile
            self.kombu_ssl_ca_certs = driver_conf.kombu_ssl_ca_certs

        # Try forever?
        if self.max_retries <= 0:
            self.max_retries = None

        # max retry-interval = 30 seconds
        self.interval_max = 30

        if url.virtual_host is not None:
            virtual_host = url.virtual_host
        else:
            virtual_host = self.virtual_host

        self._url = ''
        if self.fake_rabbit:
            LOG.warn("Deprecated: fake_rabbit option is deprecated, set "
                     "rpc_backend to kombu+memory or use the fake "
                     "driver instead.")
            self._url = 'memory://%s/' % virtual_host
        elif url.hosts:
            if url.transport.startswith('kombu+'):
                LOG.warn(_LW('Selecting the kombu transport through the '
                             'transport url (%s) is a experimental feature '
                             'and this is not yet supported.') % url.transport)
            for host in url.hosts:
                transport = url.transport.replace('kombu+', '')
                transport = transport.replace('rabbit', 'amqp')
                self._url += '%s%s://%s:%s@%s:%s/%s' % (
                    ";" if self._url else '',
                    transport,
                    parse.quote(host.username or ''),
                    parse.quote(host.password or ''),
                    self._parse_url_hostname(host.hostname) or '',
                    str(host.port or 5672),
                    virtual_host)
        elif url.transport.startswith('kombu+'):
            # NOTE(sileht): url have a + but no hosts
            # (like kombu+memory:///), pass it to kombu as-is
            transport = url.transport.replace('kombu+', '')
            self._url = "%s://%s" % (transport, virtual_host)
        else:
            for adr in self.rabbit_hosts:
                hostname, port = netutils.parse_host_port(
                    adr, default_port=self.rabbit_port)
                self._url += '%samqp://%s:%s@%s:%s/%s' % (
                    ";" if self._url else '',
                    parse.quote(self.rabbit_userid, ''),
                    parse.quote(self.rabbit_password, ''),
                    self._parse_url_hostname(hostname), port,
                    virtual_host)

        self._initial_pid = os.getpid()

        self._consumers = []
        self._new_consumers = []
        self._consume_loop_stopped = False
        self.channel = None

        # NOTE(sileht): if purpose is PURPOSE_LISTEN
        # we don't need the lock because we don't
        # have a heartbeat thread
        if purpose == rpc_amqp.PURPOSE_SEND:
            self._connection_lock = ConnectionLock()
        else:
            self._connection_lock = DummyConnectionLock()

        self.connection = kombu.connection.Connection(
            self._url, ssl=self._fetch_ssl_params(),
            login_method=self.login_method,
            failover_strategy="shuffle",
            heartbeat=self.heartbeat_timeout_threshold,
            transport_options={
                'confirm_publish': True,
                'on_blocked': self._on_connection_blocked,
                'on_unblocked': self._on_connection_unblocked,
            },
        )

        LOG.info(_LI('Connecting to AMQP server on %(hostname)s:%(port)s'),
                 self.connection.info())

        # NOTE(sileht): kombu recommend to run heartbeat_check every
        # seconds, but we use a lock around the kombu connection
        # so, to not lock to much this lock to most of the time do nothing
        # expected waiting the events drain, we start heartbeat_check and
        # retreive the server heartbeat packet only two times more than
        # the minimum required for the heartbeat works
        # (heatbeat_timeout/heartbeat_rate/2.0, default kombu
        # heartbeat_rate is 2)
        self._heartbeat_wait_timeout = (
            float(self.heartbeat_timeout_threshold) /
            float(self.heartbeat_rate) / 2.0)
        self._heartbeat_support_log_emitted = False

        # NOTE(sileht): just ensure the connection is setuped at startup
        self.ensure_connection()

        # NOTE(sileht): if purpose is PURPOSE_LISTEN
        # the consume code does the heartbeat stuff
        # we don't need a thread
        self._heartbeat_thread = None
        if purpose == rpc_amqp.PURPOSE_SEND:
            self._heartbeat_start()

        LOG.info(_LI('Connected to AMQP server on %(hostname)s:%(port)s'),
                 self.connection.info())

        # NOTE(sileht): value choosen according the best practice from kombu
        # http://kombu.readthedocs.org/en/latest/reference/kombu.common.html#kombu.common.eventloop
        # For heatbeat, we can set a bigger timeout, and check we receive the
        # heartbeat packets regulary
        if self._heartbeat_supported_and_enabled():
            self._poll_timeout = self._heartbeat_wait_timeout
        else:
            self._poll_timeout = 1

        if self._url.startswith('memory://'):
            # Kludge to speed up tests.
            self.connection.transport.polling_interval = 0.0
            # Fixup logging
            self.connection.hostname = "memory_driver"
            self.connection.port = 1234
            self._poll_timeout = 0.05

    # FIXME(markmc): use oslo sslutils when it is available as a library
    _SSL_PROTOCOLS = {
        "tlsv1": ssl.PROTOCOL_TLSv1,
        "sslv23": ssl.PROTOCOL_SSLv23
    }

    _OPTIONAL_PROTOCOLS = {
        'sslv2': 'PROTOCOL_SSLv2',
        'sslv3': 'PROTOCOL_SSLv3',
        'tlsv1_1': 'PROTOCOL_TLSv1_1',
        'tlsv1_2': 'PROTOCOL_TLSv1_2',
    }
    for protocol in _OPTIONAL_PROTOCOLS:
        try:
            _SSL_PROTOCOLS[protocol] = getattr(ssl,
                                               _OPTIONAL_PROTOCOLS[protocol])
        except AttributeError:
            pass

    @classmethod
    def validate_ssl_version(cls, version):
        key = version.lower()
        try:
            return cls._SSL_PROTOCOLS[key]
        except KeyError:
            raise RuntimeError(_("Invalid SSL version : %s") % version)

    def _parse_url_hostname(self, hostname):
        """Handles hostname returned from urlparse and checks whether it's
        ipaddress. If it's ipaddress it ensures that it has brackets for IPv6.
        """
        return '[%s]' % hostname if ':' in hostname else hostname

    def _fetch_ssl_params(self):
        """Handles fetching what ssl params should be used for the connection
        (if any).
        """
        if self.rabbit_use_ssl:
            ssl_params = dict()

            # http://docs.python.org/library/ssl.html - ssl.wrap_socket
            if self.kombu_ssl_version:
                ssl_params['ssl_version'] = self.validate_ssl_version(
                    self.kombu_ssl_version)
            if self.kombu_ssl_keyfile:
                ssl_params['keyfile'] = self.kombu_ssl_keyfile
            if self.kombu_ssl_certfile:
                ssl_params['certfile'] = self.kombu_ssl_certfile
            if self.kombu_ssl_ca_certs:
                ssl_params['ca_certs'] = self.kombu_ssl_ca_certs
                # We might want to allow variations in the
                # future with this?
                ssl_params['cert_reqs'] = ssl.CERT_REQUIRED
            return ssl_params or True
        return False

    @staticmethod
    def _on_connection_blocked(reason):
        LOG.error(_LE("The broker has blocked the connection: %s"), reason)

    @staticmethod
    def _on_connection_unblocked():
        LOG.info(_LI("The broker has unblocked the connection"))

    def ensure_connection(self):
        self.ensure(method=lambda: True)

    def ensure(self, method, retry=None,
               recoverable_error_callback=None, error_callback=None,
               timeout_is_error=True):
        """Will retry up to retry number of times.
        retry = None means use the value of rabbit_max_retries
        retry = -1 means to retry forever
        retry = 0 means no retry
        retry = N means N retries

        NOTE(sileht): Must be called within the connection lock
        """

        current_pid = os.getpid()
        if self._initial_pid != current_pid:
            LOG.warn("Process forked after connection established! "
                     "This can result in unpredictable behavior. "
                     "See: http://docs.openstack.org/developer/"
                     "oslo_messaging/transport.html")
            self._initial_pid = current_pid

        if retry is None:
            retry = self.max_retries
        if retry is None or retry < 0:
            retry = None

        def on_error(exc, interval):
            LOG.debug("Received recoverable error from kombu:",
                      exc_info=True)

            recoverable_error_callback and recoverable_error_callback(exc)

            interval = (self.kombu_reconnect_delay + interval
                        if self.kombu_reconnect_delay > 0
                        else interval)

            info = {'err_str': exc, 'sleep_time': interval}
            info.update(self.connection.info())

            if 'Socket closed' in six.text_type(exc):
                LOG.error(_LE('AMQP server %(hostname)s:%(port)s closed'
                              ' the connection. Check login credentials:'
                              ' %(err_str)s'), info)
            else:
                LOG.error(_LE('AMQP server on %(hostname)s:%(port)s is '
                              'unreachable: %(err_str)s. Trying again in '
                              '%(sleep_time)d seconds.'), info)

            # XXX(nic): when reconnecting to a RabbitMQ cluster
            # with mirrored queues in use, the attempt to release the
            # connection can hang "indefinitely" somewhere deep down
            # in Kombu.  Blocking the thread for a bit prior to
            # release seems to kludge around the problem where it is
            # otherwise reproduceable.
            # TODO(sileht): Check if this is useful since we
            # use kombu for HA connection, the interval_step
            # should sufficient, because the underlying kombu transport
            # connection object freed.
            if self.kombu_reconnect_delay > 0:
                LOG.trace('Delaying reconnect for %1.1f seconds ...',
                          self.kombu_reconnect_delay)
                time.sleep(self.kombu_reconnect_delay)

        def on_reconnection(new_channel):
            """Callback invoked when the kombu reconnects and creates
            a new channel, we use it the reconfigure our consumers.
            """
            self._set_current_channel(new_channel)
            for consumer in self._consumers:
                consumer.declare(self)

            LOG.info(_LI('Reconnected to AMQP server on '
                         '%(hostname)s:%(port)s'),
                     self.connection.info())

        def execute_method(channel):
            self._set_current_channel(channel)
            method()

        # NOTE(sileht): Some dummy driver like the in-memory one doesn't
        # have notion of recoverable connection, so we must raise the original
        # exception like kombu does in this case.
        has_modern_errors = hasattr(
            self.connection.transport, 'recoverable_connection_errors',
        )
        if has_modern_errors:
            recoverable_errors = (
                self.connection.recoverable_channel_errors +
                self.connection.recoverable_connection_errors)
        else:
            recoverable_errors = ()

        try:
            autoretry_method = self.connection.autoretry(
                execute_method, channel=self.channel,
                max_retries=retry,
                errback=on_error,
                interval_start=self.interval_start or 1,
                interval_step=self.interval_stepping,
                on_revive=on_reconnection,
            )
            ret, channel = autoretry_method()
            self._set_current_channel(channel)
            return ret
        except recoverable_errors as exc:
            LOG.debug("Received recoverable error from kombu:",
                      exc_info=True)
            error_callback and error_callback(exc)
            self._set_current_channel(None)
            # NOTE(sileht): number of retry exceeded and the connection
            # is still broken
            info = {'err_str': exc, 'retry': retry}
            info.update(self.connection.info())
            msg = _('Unable to connect to AMQP server on '
                    '%(hostname)s:%(port)s after %(retry)s '
                    'tries: %(err_str)s') % info
            LOG.error(msg)
            raise exceptions.MessageDeliveryFailure(msg)
        except Exception as exc:
            error_callback and error_callback(exc)
            raise

    def _set_current_channel(self, new_channel):
        """Change the channel to use.

        NOTE(sileht): Must be called within the connection lock
        """
        if self.channel is not None and new_channel != self.channel:
            self.PUBLISHER_DECLARED_QUEUES.pop(self.channel, None)
            self.connection.maybe_close_channel(self.channel)
        self.channel = new_channel

    def close(self):
        """Close/release this connection."""
        self._heartbeat_stop()
        if self.connection:
            self._set_current_channel(None)
            self.connection.release()
            self.connection = None

    def reset(self):
        """Reset a connection so it can be used again."""
        recoverable_errors = (self.connection.recoverable_channel_errors +
                              self.connection.recoverable_connection_errors)

        with self._connection_lock:
            try:
                for tag, consumer in enumerate(self._consumers):
                    consumer.cancel(tag=tag)
            except recoverable_errors:
                self._set_current_channel(None)
                self.ensure_connection()
            self._consumers = []

    def _heartbeat_supported_and_enabled(self):
        if self.heartbeat_timeout_threshold <= 0:
            return False

        if self.connection.supports_heartbeats:
            return True
        elif not self._heartbeat_support_log_emitted:
            LOG.warn(_LW("Heartbeat support requested but it is not supported "
                         "by the kombu driver or the broker"))
            self._heartbeat_support_log_emitted = True
        return False

    @contextlib.contextmanager
    def _transport_socket_timeout(self, timeout):
        # NOTE(sileht): they are some case where the heartbeat check
        # or the producer.send return only when the system socket
        # timeout if reach. kombu doesn't allow use to customise this
        # timeout so for py-amqp we tweak ourself
        sock = getattr(self.connection.transport, 'sock', None)
        if sock:
            orig_timeout = sock.gettimeout()
            sock.settimeout(timeout)
        yield
        if sock:
            sock.settimeout(orig_timeout)

    def _heartbeat_check(self):
        # NOTE(sileht): we are suposed to send at least one heartbeat
        # every heartbeat_timeout_threshold, so no need to way more
        with self._transport_socket_timeout(
                self.heartbeat_timeout_threshold):
            self.connection.heartbeat_check(
                rate=self.heartbeat_rate)

    def _heartbeat_start(self):
        if self._heartbeat_supported_and_enabled():
            self._heartbeat_exit_event = threading.Event()
            self._heartbeat_thread = threading.Thread(
                target=self._heartbeat_thread_job)
            self._heartbeat_thread.daemon = True
            self._heartbeat_thread.start()
        else:
            self._heartbeat_thread = None

    def _heartbeat_stop(self):
        if self._heartbeat_thread is not None:
            self._heartbeat_exit_event.set()
            self._heartbeat_thread.join()
            self._heartbeat_thread = None

    def _heartbeat_thread_job(self):
        """Thread that maintains inactive connections
        """
        while not self._heartbeat_exit_event.is_set():
            with self._connection_lock.for_heartbeat():

                recoverable_errors = (
                    self.connection.recoverable_channel_errors +
                    self.connection.recoverable_connection_errors)

                try:
                    try:
                        self._heartbeat_check()
                        # NOTE(sileht): We need to drain event to receive
                        # heartbeat from the broker but don't hold the
                        # connection too much times. In amqpdriver a connection
                        # is used exclusivly for read or for write, so we have
                        # to do this for connection used for write drain_events
                        # already do that for other connection
                        try:
                            self.connection.drain_events(timeout=0.001)
                        except socket.timeout:
                            pass
                    except recoverable_errors as exc:
                        LOG.info(_LI("A recoverable connection/channel error "
                                     "occurred, trying to reconnect: %s"), exc)
                        self.ensure_connection()
                except Exception:
                    LOG.warning(_LW("Unexpected error during heartbeart "
                                    "thread processing, retrying..."))
                    LOG.debug('Exception', exc_info=True)

            self._heartbeat_exit_event.wait(
                timeout=self._heartbeat_wait_timeout)
        self._heartbeat_exit_event.clear()

    def declare_consumer(self, consumer):
        """Create a Consumer using the class that was passed in and
        add it to our list of consumers
        """

        def _connect_error(exc):
            log_info = {'topic': consumer.routing_key, 'err_str': exc}
<<<<<<< HEAD
            LOG.error(_("Failed to declare consumer for topic '%(topic)s': "
                        "%(err_str)s"), log_info)
=======
            LOG.error(_LE("Failed to declare consumer for topic '%(topic)s': "
                          "%(err_str)s"), log_info)
>>>>>>> e9a1492b

        def _declare_consumer():
            consumer.declare(self)
            self._consumers.append(consumer)
            self._new_consumers.append(consumer)
            return consumer

        with self._connection_lock:
            return self.ensure(_declare_consumer,
                               error_callback=_connect_error)

    def consume(self, timeout=None):
        """Consume from all queues/consumers."""

        timer = rpc_common.DecayingTimer(duration=timeout)
        timer.start()

        def _raise_timeout(exc):
            LOG.debug('Timed out waiting for RPC response: %s', exc)
            raise rpc_common.Timeout()

        def _recoverable_error_callback(exc):
            self._new_consumers = self._consumers
            timer.check_return(_raise_timeout, exc)

        def _error_callback(exc):
            _recoverable_error_callback(exc)
            LOG.error(_LE('Failed to consume message from queue: %s'),
                      exc)

        def _consume():
            # NOTE(sileht): in case the acknowledgement or requeue of a
            # message fail, the kombu transport can be disconnected
            # In this case, we must redeclare our consumers, so raise
            # a recoverable error to trigger the reconnection code.
            if not self.connection.connected:
                raise self.connection.recoverable_connection_errors[0]

            if self._new_consumers:
                for tag, consumer in enumerate(self._consumers):
                    if consumer in self._new_consumers:
                        consumer.consume(tag=tag)
                self._new_consumers = []

            poll_timeout = (self._poll_timeout if timeout is None
                            else min(timeout, self._poll_timeout))
            while True:
                if self._consume_loop_stopped:
                    return

                if self._heartbeat_supported_and_enabled():
                    self._heartbeat_check()

                try:
                    self.connection.drain_events(timeout=poll_timeout)
                    return
                except socket.timeout as exc:
                    poll_timeout = timer.check_return(
                        _raise_timeout, exc, maximum=self._poll_timeout)

        with self._connection_lock:
            self.ensure(_consume,
                        recoverable_error_callback=_recoverable_error_callback,
                        error_callback=_error_callback)

    def stop_consuming(self):
        self._consume_loop_stopped = True

    def declare_direct_consumer(self, topic, callback):
        """Create a 'direct' queue.
        In nova's use, this is generally a msg_id queue used for
        responses for call/multicall
        """

        consumer = Consumer(exchange_name=topic,
                            queue_name=topic,
                            routing_key=topic,
                            type='direct',
                            durable=False,
                            auto_delete=True,
                            callback=callback,
                            rabbit_ha_queues=self.rabbit_ha_queues)

        self.declare_consumer(consumer)

    def declare_topic_consumer(self, exchange_name, topic, callback=None,
                               queue_name=None):
        """Create a 'topic' consumer."""
        consumer = Consumer(exchange_name=exchange_name,
                            queue_name=queue_name or topic,
                            routing_key=topic,
                            type='topic',
                            durable=self.amqp_durable_queues,
                            auto_delete=self.amqp_auto_delete,
                            callback=callback,
                            rabbit_ha_queues=self.rabbit_ha_queues)

        self.declare_consumer(consumer)

    def declare_fanout_consumer(self, topic, callback):
        """Create a 'fanout' consumer."""

        unique = uuid.uuid4().hex
        exchange_name = '%s_fanout' % topic
        queue_name = '%s_fanout_%s' % (topic, unique)

        consumer = Consumer(exchange_name=exchange_name,
                            queue_name=queue_name,
                            routing_key=topic,
                            type='fanout',
                            durable=False,
                            auto_delete=True,
                            callback=callback,
                            rabbit_ha_queues=self.rabbit_ha_queues)

        self.declare_consumer(consumer)

    def _ensure_publishing(self, method, exchange, msg, routing_key=None,
                           timeout=None, retry=None):
        """Send to a publisher based on the publisher class."""

        def _error_callback(exc):
            log_info = {'topic': exchange.name, 'err_str': exc}
            LOG.error(_LE("Failed to publish message to topic "
                          "'%(topic)s': %(err_str)s"), log_info)
            LOG.debug('Exception', exc_info=exc)

        method = functools.partial(method, exchange, msg, routing_key, timeout)

        with self._connection_lock:
            self.ensure(method, retry=retry, error_callback=_error_callback)

    def _publish(self, exchange, msg, routing_key=None, timeout=None):
        """Publish a message."""
        producer = kombu.messaging.Producer(exchange=exchange,
                                            channel=self.channel,
                                            routing_key=routing_key)

        expiration = None
        if timeout:
            # AMQP TTL is in milliseconds when set in the property.
            # Details: http://www.rabbitmq.com/ttl.html#per-message-ttl
            expiration = int(timeout * 1000)

        # NOTE(sileht): no need to wait more, caller expects
        # a answer before timeout is reached
        transport_timeout = timeout

        heartbeat_timeout = self.heartbeat_timeout_threshold
        if (self._heartbeat_supported_and_enabled() and (
                transport_timeout is None or
                transport_timeout > heartbeat_timeout)):
            # NOTE(sileht): we are supposed to send heartbeat every
            # heartbeat_timeout, no need to wait more otherwise will
            # disconnect us, so raise timeout earlier ourself
            transport_timeout = heartbeat_timeout

        log_info = {'msg': msg,
                    'who': exchange or 'default',
                    'key': routing_key}
        LOG.trace('Connection._publish: sending message %(msg)s to'
                  ' %(who)s with routing key %(key)s', log_info)
        with self._transport_socket_timeout(transport_timeout):
            producer.publish(msg, expiration=expiration)

    # List of notification queue declared on the channel to avoid
    # unnecessary redeclaration. This list is resetted each time
    # the connection is resetted in Connection._set_current_channel
    PUBLISHER_DECLARED_QUEUES = collections.defaultdict(set)

    def _publish_and_creates_default_queue(self, exchange, msg,
                                           routing_key=None, timeout=None):
        """Publisher that declares a default queue

        When the exchange is missing instead of silently creates an exchange
        not binded to a queue, this publisher creates a default queue
        named with the routing_key

        This is mainly used to not miss notification in case of nobody consumes
        them yet. If the future consumer bind the default queue it can retrieve
        missing messages.

        _set_current_channel is responsible to cleanup the cache.
        """
        queue_indentifier = (exchange.name, routing_key)
        # NOTE(sileht): We only do it once per reconnection
        # the Connection._set_current_channel() is responsible to clear
        # this cache
        if (queue_indentifier not in
                self.PUBLISHER_DECLARED_QUEUES[self.channel]):
            queue = kombu.entity.Queue(
                channel=self.channel,
                exchange=exchange,
                durable=exchange.durable,
                auto_delete=exchange.auto_delete,
                name=routing_key,
                routing_key=routing_key,
                queue_arguments=_get_queue_arguments(self.rabbit_ha_queues))
            log_info = {'key': routing_key, 'exchange': exchange}
            LOG.trace(
                'Connection._publish_and_creates_default_queue: '
                'declare queue %(key)s on %(exchange)s exchange', log_info)
            queue.declare()
            self.PUBLISHER_DECLARED_QUEUES[self.channel].add(queue_indentifier)

        self._publish(exchange, msg, routing_key=routing_key, timeout=timeout)

    def _publish_and_retry_on_missing_exchange(self, exchange, msg,
                                               routing_key=None, timeout=None):
        """Publisher that retry if the exchange is missing.
        """

        if not exchange.passive:
            raise RuntimeError("_publish_and_retry_on_missing_exchange() must "
                               "be called with an passive exchange.")

        # TODO(sileht): use @retrying
        # NOTE(sileht): no need to wait the application expect a response
        # before timeout is exshauted
        duration = (
            timeout if timeout is not None
            else self.kombu_reconnect_timeout
        )

        timer = rpc_common.DecayingTimer(duration=duration)
        timer.start()

        while True:
            try:
                self._publish(exchange, msg, routing_key=routing_key,
                              timeout=timeout)
                return
            except self.connection.channel_errors as exc:
                # NOTE(noelbk/sileht):
                # If rabbit dies, the consumer can be disconnected before the
                # publisher sends, and if the consumer hasn't declared the
                # queue, the publisher's will send a message to an exchange
                # that's not bound to a queue, and the message wll be lost.
                # So we set passive=True to the publisher exchange and catch
                # the 404 kombu ChannelError and retry until the exchange
                # appears
                if exc.code == 404 and timer.check_return() > 0:
                    LOG.info(_LI("The exchange %(exchange)s to send to "
                                 "%(routing_key)s doesn't exist yet, "
                                 "retrying...") % {
                                     'exchange': exchange.name,
                                     'routing_key': routing_key})
                    time.sleep(0.25)
                    continue
                elif exc.code == 404:
                    msg = _("The exchange %(exchange)s to send to "
                            "%(routing_key)s still doesn't exist after "
                            "%(duration)s sec abandonning...") % {
                                'duration': duration,
                                'exchange': exchange.name,
                                'routing_key': routing_key}
                    LOG.info(msg)
                    raise rpc_amqp.AMQPDestinationNotFound(msg)
                raise

    def direct_send(self, msg_id, msg):
        """Send a 'direct' message."""
        exchange = kombu.entity.Exchange(name=msg_id,
                                         type='direct',
                                         durable=False,
                                         auto_delete=True,
                                         passive=True)

        self._ensure_publishing(self._publish_and_retry_on_missing_exchange,
                                exchange, msg, routing_key=msg_id)

    def topic_send(self, exchange_name, topic, msg, timeout=None, retry=None):
        """Send a 'topic' message."""
        exchange = kombu.entity.Exchange(
            name=exchange_name,
            type='topic',
            durable=self.amqp_durable_queues,
            auto_delete=self.amqp_auto_delete)

        self._ensure_publishing(self._publish, exchange, msg,
                                routing_key=topic, retry=retry)

    def fanout_send(self, topic, msg, retry=None):
        """Send a 'fanout' message."""
        exchange = kombu.entity.Exchange(name='%s_fanout' % topic,
                                         type='fanout',
                                         durable=False,
                                         auto_delete=True)

        self._ensure_publishing(self._publish, exchange, msg, retry=retry)

    def notify_send(self, exchange_name, topic, msg, retry=None, **kwargs):
        """Send a notify message on a topic."""
        exchange = kombu.entity.Exchange(
            name=exchange_name,
            type='topic',
            durable=self.amqp_durable_queues,
            auto_delete=self.amqp_auto_delete)

        self._ensure_publishing(self._publish_and_creates_default_queue,
                                exchange, msg, routing_key=topic, retry=retry)


class RabbitDriver(amqpdriver.AMQPDriverBase):
    """RabbitMQ Driver

    The ``rabbit`` driver is the default driver used in OpenStack's
    integration tests.

    The driver is aliased as ``kombu`` to support upgrading existing
    installations with older settings.

    """

    def __init__(self, conf, url,
                 default_exchange=None,
                 allowed_remote_exmods=None):
        opt_group = cfg.OptGroup(name='oslo_messaging_rabbit',
                                 title='RabbitMQ driver options')
        conf.register_group(opt_group)
        conf.register_opts(rabbit_opts, group=opt_group)
        conf.register_opts(rpc_amqp.amqp_opts, group=opt_group)
        conf.register_opts(base.base_opts, group=opt_group)

        connection_pool = rpc_amqp.ConnectionPool(
            conf, conf.oslo_messaging_rabbit.rpc_conn_pool_size,
            url, Connection)

        super(RabbitDriver, self).__init__(
            conf, url,
            connection_pool,
            default_exchange,
            allowed_remote_exmods,
            conf.oslo_messaging_rabbit.send_single_reply,
        )

    def require_features(self, requeue=True):
        pass<|MERGE_RESOLUTION|>--- conflicted
+++ resolved
@@ -831,13 +831,8 @@
 
         def _connect_error(exc):
             log_info = {'topic': consumer.routing_key, 'err_str': exc}
-<<<<<<< HEAD
-            LOG.error(_("Failed to declare consumer for topic '%(topic)s': "
-                        "%(err_str)s"), log_info)
-=======
             LOG.error(_LE("Failed to declare consumer for topic '%(topic)s': "
                           "%(err_str)s"), log_info)
->>>>>>> e9a1492b
 
         def _declare_consumer():
             consumer.declare(self)
