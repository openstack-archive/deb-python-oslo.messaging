--- conflicted
+++ resolved
@@ -12,10 +12,7 @@
 #    License for the specific language governing permissions and limitations
 #    under the License.
 
-<<<<<<< HEAD
-=======
 import collections
->>>>>>> 5b4038ce
 import contextlib
 import functools
 import logging
@@ -131,12 +128,7 @@
                default=0,
                help="Number of seconds after which the Rabbit broker is "
                "considered down if heartbeat's keep-alive fails "
-<<<<<<< HEAD
-               "(0 disables the heartbeat, >0 enables it. Enabling heartbeats "
-               "requires kombu>=3.0.7 and amqp>=1.4.0). EXPERIMENTAL"),
-=======
                "(0 disable the heartbeat). EXPERIMENTAL"),
->>>>>>> 5b4038ce
     cfg.IntOpt('heartbeat_rate',
                default=2,
                help='How often times during the heartbeat_timeout_threshold '
@@ -218,33 +210,6 @@
 
         try:
             self.queue.declare()
-<<<<<<< HEAD
-        except Exception as e:
-            # NOTE: This exception may be triggered by a race condition.
-            # Simply retrying will solve the error most of the time and
-            # should work well enough as a workaround until the race condition
-            # itself can be fixed.
-            # TODO(jrosenboom): In order to be able to match the Exception
-            # more specifically, we have to refactor ConsumerBase to use
-            # 'channel_errors' of the kombu connection object that
-            # has created the channel.
-            # See https://bugs.launchpad.net/neutron/+bug/1318721 for details.
-            LOG.error(_("Declaring queue failed with (%s), retrying"), e)
-            self.queue.declare()
-
-    def _callback_handler(self, message, callback):
-        """Call callback with deserialized message.
-
-        Messages that are processed and ack'ed.
-        """
-
-        try:
-            callback(RabbitMessage(message))
-        except Exception:
-            LOG.exception(_("Failed to process message"
-                            " ... skipping it."))
-            message.ack()
-=======
         except conn.connection.channel_errors as exc:
             # NOTE(jrosenboom): This exception may be triggered by a race
             # condition. Simply retrying will solve the error most of the time
@@ -255,7 +220,6 @@
                 self.queue.declare()
             else:
                 raise
->>>>>>> 5b4038ce
 
     def consume(self, tag):
         """Actually declare the consumer on the amqp channel.  This will
@@ -509,11 +473,6 @@
     pools = {}
 
     def __init__(self, conf, url, purpose):
-<<<<<<< HEAD
-        self.consumers = []
-        self.consumer_num = itertools.count(1)
-=======
->>>>>>> 5b4038ce
         self.conf = conf
         self.driver_conf = self.conf.oslo_messaging_rabbit
         self.max_retries = self.driver_conf.rabbit_max_retries
@@ -589,12 +548,8 @@
             self._url, ssl=self._fetch_ssl_params(),
             login_method=self._login_method,
             failover_strategy="shuffle",
-<<<<<<< HEAD
-            heartbeat=self.driver_conf.heartbeat_timeout_threshold)
-=======
             heartbeat=self.driver_conf.heartbeat_timeout_threshold,
             transport_options={'confirm_publish': True})
->>>>>>> 5b4038ce
 
         LOG.info(_LI('Connecting to AMQP server on %(hostname)s:%(port)s'),
                  self.connection.info())
@@ -618,18 +573,11 @@
         # NOTE(sileht): if purpose is PURPOSE_LISTEN
         # the consume code does the heartbeat stuff
         # we don't need a thread
-<<<<<<< HEAD
-        if purpose == rpc_amqp.PURPOSE_SEND:
-            self._heartbeat_start()
-
-        LOG.info(_LI('Connected to AMQP server on %(hostname)s:%(port)d'),
-=======
         self._heartbeat_thread = None
         if purpose == rpc_amqp.PURPOSE_SEND:
             self._heartbeat_start()
 
         LOG.info(_LI('Connected to AMQP server on %(hostname)s:%(port)s'),
->>>>>>> 5b4038ce
                  self.connection.info())
 
         # NOTE(sileht): value choosen according the best practice from kombu
@@ -747,19 +695,11 @@
             info.update(self.connection.info())
 
             if 'Socket closed' in six.text_type(exc):
-<<<<<<< HEAD
-                LOG.error(_LE('AMQP server %(hostname)s:%(port)d closed'
-                              ' the connection. Check login credentials:'
-                              ' %(err_str)s'), info)
-            else:
-                LOG.error(_LE('AMQP server on %(hostname)s:%(port)d is '
-=======
                 LOG.error(_LE('AMQP server %(hostname)s:%(port)s closed'
                               ' the connection. Check login credentials:'
                               ' %(err_str)s'), info)
             else:
                 LOG.error(_LE('AMQP server on %(hostname)s:%(port)s is '
->>>>>>> 5b4038ce
                               'unreachable: %(err_str)s. Trying again in '
                               '%(sleep_time)d seconds.'), info)
 
@@ -792,10 +732,6 @@
             self._set_current_channel(channel)
             method()
 
-<<<<<<< HEAD
-        recoverable_errors = (self.connection.recoverable_channel_errors +
-                              self.connection.recoverable_connection_errors)
-=======
         # NOTE(sileht): Some dummy driver like the in-memory one doesn't
         # have notion of recoverable connection, so we must raise the original
         # exception like kombu does in this case.
@@ -808,7 +744,6 @@
                 self.connection.recoverable_connection_errors)
         else:
             recoverable_errors = ()
->>>>>>> 5b4038ce
 
         try:
             autoretry_method = self.connection.autoretry(
@@ -865,43 +800,6 @@
 
         with self._connection_lock:
             try:
-<<<<<<< HEAD
-                self._set_current_channel(self.connection.channel())
-            except recoverable_errors:
-                self._set_current_channel(None)
-                self.ensure_connection()
-        self.consumers = []
-        self.consumer_num = itertools.count(1)
-
-    def _heartbeat_supported_and_enabled(self):
-        if self.driver_conf.heartbeat_timeout_threshold <= 0:
-            return False
-
-        if self.connection.supports_heartbeats:
-            return True
-        elif not self._heartbeat_support_log_emitted:
-            LOG.warn(_LW("Heartbeat support requested but it is not supported "
-                         "by the kombu driver or the broker"))
-            self._heartbeat_support_log_emitted = True
-        return False
-
-    def _heartbeat_start(self):
-        if self._heartbeat_supported_and_enabled():
-            self._heartbeat_exit_event = threading.Event()
-            self._heartbeat_thread = threading.Thread(
-                target=self._heartbeat_thread_job)
-            self._heartbeat_thread.daemon = True
-            self._heartbeat_thread.start()
-        else:
-            self._heartbeat_thread = None
-
-    def _heartbeat_stop(self):
-        if self._heartbeat_thread is not None:
-            self._heartbeat_exit_event.set()
-            self._heartbeat_thread.join()
-            self._heartbeat_thread = None
-
-=======
                 for tag, consumer in enumerate(self._consumers):
                     consumer.cancel(tag=tag)
             except recoverable_errors:
@@ -959,7 +857,6 @@
             self._heartbeat_thread.join()
             self._heartbeat_thread = None
 
->>>>>>> 5b4038ce
     def _heartbeat_thread_job(self):
         """Thread that maintains inactive connections
         """
@@ -972,12 +869,7 @@
 
                 try:
                     try:
-<<<<<<< HEAD
-                        self.connection.heartbeat_check(
-                            rate=self.driver_conf.heartbeat_rate)
-=======
                         self._heartbeat_check()
->>>>>>> 5b4038ce
                         # NOTE(sileht): We need to drain event to receive
                         # heartbeat from the broker but don't hold the
                         # connection too much times. In amqpdriver a connection
@@ -1001,11 +893,7 @@
                 timeout=self._heartbeat_wait_timeout)
         self._heartbeat_exit_event.clear()
 
-<<<<<<< HEAD
-    def declare_consumer(self, consumer_cls, topic, callback):
-=======
     def declare_consumer(self, consumer):
->>>>>>> 5b4038ce
         """Create a Consumer using the class that was passed in and
         add it to our list of consumers
         """
@@ -1025,16 +913,8 @@
             return self.ensure(_declare_consumer,
                                error_callback=_connect_error)
 
-<<<<<<< HEAD
-    def iterconsume(self, limit=None, timeout=None):
-        """Return an iterator that will consume from all queues/consumers.
-
-        NOTE(sileht): Must be called within the connection lock
-        """
-=======
     def consume(self, timeout=None):
         """Consume from all queues/consumers."""
->>>>>>> 5b4038ce
 
         timer = rpc_common.DecayingTimer(duration=timeout)
         timer.start()
@@ -1044,11 +924,7 @@
             raise rpc_common.Timeout()
 
         def _recoverable_error_callback(exc):
-<<<<<<< HEAD
-            self.do_consume = True
-=======
             self._new_consumers = self._consumers
->>>>>>> 5b4038ce
             timer.check_return(_raise_timeout, exc)
 
         def _error_callback(exc):
@@ -1089,42 +965,6 @@
                     poll_timeout = timer.check_return(
                         _raise_timeout, exc, maximum=self._poll_timeout)
 
-<<<<<<< HEAD
-        for iteration in itertools.count(0):
-            if limit and iteration >= limit:
-                raise StopIteration
-            yield self.ensure(
-                _consume,
-                recoverable_error_callback=_recoverable_error_callback,
-                error_callback=_error_callback)
-
-    @staticmethod
-    def _log_publisher_send_error(topic, exc):
-        log_info = {'topic': topic, 'err_str': exc}
-        LOG.error(_("Failed to publish message to topic "
-                    "'%(topic)s': %(err_str)s"), log_info)
-        LOG.debug('Exception', exc_info=exc)
-
-    default_marker = object()
-
-    def publisher_send(self, cls, topic, msg, timeout=None, retry=None,
-                       error_callback=default_marker, **kwargs):
-        """Send to a publisher based on the publisher class."""
-
-        def _default_error_callback(exc):
-            self._log_publisher_send_error(topic, exc)
-
-        if error_callback is self.default_marker:
-            error_callback = _default_error_callback
-
-        def _publish():
-            publisher = cls(self.driver_conf, self.channel, topic=topic,
-                            **kwargs)
-            publisher.send(msg, timeout)
-
-        with self._connection_lock:
-            self.ensure(_publish, retry=retry, error_callback=error_callback)
-=======
         with self._connection_lock:
             self.ensure(_consume,
                         recoverable_error_callback=_recoverable_error_callback,
@@ -1132,7 +972,6 @@
 
     def stop_consuming(self):
         self._consume_loop_stopped = True
->>>>>>> 5b4038ce
 
     def declare_direct_consumer(self, topic, callback):
         """Create a 'direct' queue.
@@ -1291,13 +1130,8 @@
 
         while True:
             try:
-<<<<<<< HEAD
-                self.publisher_send(DirectPublisher, msg_id, msg,
-                                    error_callback=None)
-=======
                 self._publish(exchange, msg, routing_key=routing_key,
                               timeout=timeout)
->>>>>>> 5b4038ce
                 return
             except self.connection.channel_errors as exc:
                 # NOTE(noelbk/sileht):
@@ -1321,8 +1155,6 @@
             except Exception as exc:
                 self._log_publisher_send_error(msg_id, exc)
                 raise
-<<<<<<< HEAD
-=======
 
     def direct_send(self, msg_id, msg):
         """Send a 'direct' message."""
@@ -1334,7 +1166,6 @@
 
         self._ensure_publishing(self._publish_and_retry_on_missing_exchange,
                                 exchange, msg, routing_key=msg_id)
->>>>>>> 5b4038ce
 
     def topic_send(self, exchange_name, topic, msg, timeout=None, retry=None):
         """Send a 'topic' message."""
@@ -1364,23 +1195,8 @@
             durable=self.driver_conf.amqp_durable_queues,
             auto_delete=self.driver_conf.amqp_auto_delete)
 
-<<<<<<< HEAD
-    def consume(self, limit=None, timeout=None):
-        """Consume from all queues/consumers."""
-        with self._connection_lock:
-            it = self.iterconsume(limit=limit, timeout=timeout)
-            while True:
-                try:
-                    six.next(it)
-                except StopIteration:
-                    return
-
-    def stop_consuming(self):
-        self._consume_loop_stopped = True
-=======
         self._ensure_publishing(self._publish_and_creates_default_queue,
                                 exchange, msg, routing_key=topic, retry=retry)
->>>>>>> 5b4038ce
 
 
 class RabbitDriver(amqpdriver.AMQPDriverBase):
