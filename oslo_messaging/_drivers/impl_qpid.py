#    Copyright 2011 OpenStack Foundation
#    Copyright 2011 - 2012, Red Hat, Inc.
#
#    Licensed under the Apache License, Version 2.0 (the "License"); you may
#    not use this file except in compliance with the License. You may obtain
#    a copy of the License at
#
#         http://www.apache.org/licenses/LICENSE-2.0
#
#    Unless required by applicable law or agreed to in writing, software
#    distributed under the License is distributed on an "AS IS" BASIS, WITHOUT
#    WARRANTIES OR CONDITIONS OF ANY KIND, either express or implied. See the
#    License for the specific language governing permissions and limitations
#    under the License.

import functools
import itertools
import logging
import os
import random
import time
import warnings

from oslo_config import cfg
from oslo_serialization import jsonutils
from oslo_utils import importutils
from oslo_utils import netutils
import six

from oslo_messaging._drivers import amqp as rpc_amqp
from oslo_messaging._drivers import amqpdriver
from oslo_messaging._drivers import base
from oslo_messaging._drivers import common as rpc_common
from oslo_messaging._i18n import _
from oslo_messaging._i18n import _LE
from oslo_messaging._i18n import _LI
from oslo_messaging import exceptions

qpid_codec = importutils.try_import("qpid.codec010")
qpid_messaging = importutils.try_import("qpid.messaging")
qpid_exceptions = importutils.try_import("qpid.messaging.exceptions")

LOG = logging.getLogger(__name__)

qpid_opts = [
    cfg.StrOpt('qpid_hostname',
               default='localhost',
               deprecated_group='DEFAULT',
               help='Qpid broker hostname.'),
    cfg.IntOpt('qpid_port',
               default=5672,
               deprecated_group='DEFAULT',
               help='Qpid broker port.'),
    cfg.ListOpt('qpid_hosts',
                default=['$qpid_hostname:$qpid_port'],
                deprecated_group='DEFAULT',
                help='Qpid HA cluster host:port pairs.'),
    cfg.StrOpt('qpid_username',
               default='',
               deprecated_group='DEFAULT',
               help='Username for Qpid connection.'),
    cfg.StrOpt('qpid_password',
               default='',
               deprecated_group='DEFAULT',
               help='Password for Qpid connection.',
               secret=True),
    cfg.StrOpt('qpid_sasl_mechanisms',
               default='',
               deprecated_group='DEFAULT',
               help='Space separated list of SASL mechanisms to use for '
                    'auth.'),
    cfg.IntOpt('qpid_heartbeat',
               default=60,
               deprecated_group='DEFAULT',
               help='Seconds between connection keepalive heartbeats.'),
    cfg.StrOpt('qpid_protocol',
               default='tcp',
               deprecated_group='DEFAULT',
               help="Transport to use, either 'tcp' or 'ssl'."),
    cfg.BoolOpt('qpid_tcp_nodelay',
                default=True,
                deprecated_group='DEFAULT',
                help='Whether to disable the Nagle algorithm.'),
    cfg.IntOpt('qpid_receiver_capacity',
               default=1,
               deprecated_group='DEFAULT',
               help='The number of prefetched messages held by receiver.'),
    # NOTE(russellb) If any additional versions are added (beyond 1 and 2),
    # this file could probably use some additional refactoring so that the
    # differences between each version are split into different classes.
    cfg.IntOpt('qpid_topology_version',
               default=1,
               deprecated_group='DEFAULT',
               help="The qpid topology version to use.  Version 1 is what "
                    "was originally used by impl_qpid.  Version 2 includes "
                    "some backwards-incompatible changes that allow broker "
                    "federation to work.  Users should update to version 2 "
                    "when they are able to take everything down, as it "
                    "requires a clean break."),
]

JSON_CONTENT_TYPE = 'application/json; charset=utf8'


def raise_invalid_topology_version(conf):
    msg = (_("Invalid value for qpid_topology_version: %d") %
           conf.qpid_topology_version)
    LOG.error(msg)
    raise Exception(msg)


class QpidMessage(dict):
    def __init__(self, session, raw_message):
        super(QpidMessage, self).__init__(
            rpc_common.deserialize_msg(raw_message.content))
        self._raw_message = raw_message
        self._session = session

    def acknowledge(self):
        self._session.acknowledge(self._raw_message)

    def requeue(self):
        pass


class ConsumerBase(object):
    """Consumer base class."""

    def __init__(self, conf, session, callback, node_name, node_opts,
                 link_name, link_opts):
        """Declare a queue on an amqp session.

        'session' is the amqp session to use
        'callback' is the callback to call when messages are received
        'node_name' is the first part of the Qpid address string, before ';'
        'node_opts' will be applied to the "x-declare" section of "node"
                    in the address string.
        'link_name' goes into the "name" field of the "link" in the address
                    string
        'link_opts' will be applied to the "x-declare" section of "link"
                    in the address string.
        """
        self.callback = callback
        self.receiver = None
        self.rcv_capacity = conf.qpid_receiver_capacity
        self.session = None

        if conf.qpid_topology_version == 1:
            addr_opts = {
                "create": "always",
                "node": {
                    "type": "topic",
                    "x-declare": {
                        "durable": True,
                        "auto-delete": True,
                    },
                },
                "link": {
                    "durable": True,
                    "x-declare": {
                        "durable": False,
                        "auto-delete": True,
                        "exclusive": False,
                    },
                },
            }
            addr_opts["node"]["x-declare"].update(node_opts)
        elif conf.qpid_topology_version == 2:
            addr_opts = {
                "link": {
                    "x-declare": {
                        "auto-delete": True,
                        "exclusive": False,
                    },
                },
            }
        else:
            raise_invalid_topology_version(conf)

        addr_opts["link"]["x-declare"].update(link_opts)
        if link_name:
            addr_opts["link"]["name"] = link_name

        self.address = "%s ; %s" % (node_name, jsonutils.dumps(addr_opts))

        self.connect(session)

    def connect(self, session):
        """Declare the receiver on connect."""
        self._declare_receiver(session)

    def reconnect(self, session):
        """Re-declare the receiver after a Qpid reconnect."""
        self._declare_receiver(session)

    def _declare_receiver(self, session):
        self.session = session
        self.receiver = session.receiver(self.address)
        self.receiver.capacity = self.rcv_capacity

    def _unpack_json_msg(self, msg):
        """Load the JSON data in msg if msg.content_type indicates that it
           is necessary.  Put the loaded data back into msg.content and
           update msg.content_type appropriately.

        A Qpid Message containing a dict will have a content_type of
        'amqp/map', whereas one containing a string that needs to be converted
        back from JSON will have a content_type of JSON_CONTENT_TYPE.

        :param msg: a Qpid Message object
        :returns: None
        """
        if msg.content_type == JSON_CONTENT_TYPE:
            msg.content = jsonutils.loads(msg.content)
            msg.content_type = 'amqp/map'

    def consume(self):
        """Fetch the message and pass it to the callback object."""
        message = self.receiver.fetch()
        try:
            self._unpack_json_msg(message)
            self.callback(QpidMessage(self.session, message))
        except Exception:
            LOG.exception(_LE("Failed to process message... skipping it."))
            self.session.acknowledge(message)

    def get_receiver(self):
        return self.receiver

    def get_node_name(self):
        return self.address.split(';')[0]


class DirectConsumer(ConsumerBase):
    """Queue/consumer class for 'direct'."""

    def __init__(self, conf, session, msg_id, callback):
        """Init a 'direct' queue.

        'session' is the amqp session to use
        'msg_id' is the msg_id to listen on
        'callback' is the callback to call when messages are received
        """

        link_opts = {
            "exclusive": True,
            "durable": conf.amqp_durable_queues,
        }

        if conf.qpid_topology_version == 1:
            node_name = "%s/%s" % (msg_id, msg_id)
            node_opts = {"type": "direct"}
            link_name = msg_id
        elif conf.qpid_topology_version == 2:
            node_name = "amq.direct/%s" % msg_id
            node_opts = {}
            link_name = msg_id
        else:
            raise_invalid_topology_version(conf)

        super(DirectConsumer, self).__init__(conf, session, callback,
                                             node_name, node_opts, link_name,
                                             link_opts)


class TopicConsumer(ConsumerBase):
    """Consumer class for 'topic'."""

    def __init__(self, conf, session, topic, callback, exchange_name,
                 name=None):
        """Init a 'topic' queue.

        :param session: the amqp session to use
        :param topic: is the topic to listen on
        :paramtype topic: str
        :param callback: the callback to call when messages are received
        :param name: optional queue name, defaults to topic
        """

        link_opts = {
            "auto-delete": conf.amqp_auto_delete,
            "durable": conf.amqp_durable_queues,
        }

        if conf.qpid_topology_version == 1:
            node_name = "%s/%s" % (exchange_name, topic)
        elif conf.qpid_topology_version == 2:
            node_name = "amq.topic/topic/%s/%s" % (exchange_name, topic)
        else:
            raise_invalid_topology_version(conf)

        super(TopicConsumer, self).__init__(conf, session, callback, node_name,
                                            {}, name or topic, link_opts)


class FanoutConsumer(ConsumerBase):
    """Consumer class for 'fanout'."""

    def __init__(self, conf, session, topic, callback):
        """Init a 'fanout' queue.

        'session' is the amqp session to use
        'topic' is the topic to listen on
        'callback' is the callback to call when messages are received
        """
        self.conf = conf

        link_opts = {"exclusive": True}

        if conf.qpid_topology_version == 1:
            node_name = "%s_fanout" % topic
            node_opts = {"durable": False, "type": "fanout"}
        elif conf.qpid_topology_version == 2:
            node_name = "amq.topic/fanout/%s" % topic
            node_opts = {}
        else:
            raise_invalid_topology_version(conf)

        super(FanoutConsumer, self).__init__(conf, session, callback,
                                             node_name, node_opts, None,
                                             link_opts)


class Publisher(object):
    """Base Publisher class."""

    def __init__(self, conf, session, node_name, node_opts=None):
        """Init the Publisher class with the exchange_name, routing_key,
        and other options
        """
        self.sender = None
        self.session = session

        if conf.qpid_topology_version == 1:
            addr_opts = {
                "create": "always",
                "node": {
                    "type": "topic",
                    "x-declare": {
                        "durable": False,
                        # auto-delete isn't implemented for exchanges in qpid,
                        # but put in here anyway
                        "auto-delete": True,
                    },
                },
            }
            if node_opts:
                addr_opts["node"]["x-declare"].update(node_opts)

            self.address = "%s ; %s" % (node_name, jsonutils.dumps(addr_opts))
        elif conf.qpid_topology_version == 2:
            self.address = node_name
        else:
            raise_invalid_topology_version(conf)

        self.reconnect(session)

    def reconnect(self, session):
        """Re-establish the Sender after a reconnection."""
        self.sender = session.sender(self.address)

    def _pack_json_msg(self, msg):
        """Qpid cannot serialize dicts containing strings longer than 65535
           characters.  This function dumps the message content to a JSON
           string, which Qpid is able to handle.

        :param msg: May be either a Qpid Message object or a bare dict.
        :returns: A Qpid Message with its content field JSON encoded.
        """
        try:
            msg.content = jsonutils.dumps(msg.content)
        except AttributeError:
            # Need to have a Qpid message so we can set the content_type.
            msg = qpid_messaging.Message(jsonutils.dumps(msg))
        msg.content_type = JSON_CONTENT_TYPE
        return msg

    def send(self, msg):
        """Send a message."""
        try:
            # Check if Qpid can encode the message
            check_msg = msg
            if not hasattr(check_msg, 'content_type'):
                check_msg = qpid_messaging.Message(msg)
            content_type = check_msg.content_type
            enc, dec = qpid_messaging.message.get_codec(content_type)
            enc(check_msg.content)
        except qpid_codec.CodecException:
            # This means the message couldn't be serialized as a dict.
            msg = self._pack_json_msg(msg)
        self.sender.send(msg)


class DirectPublisher(Publisher):
    """Publisher class for 'direct'."""
    def __init__(self, conf, session, topic):
        """Init a 'direct' publisher."""

        if conf.qpid_topology_version == 1:
            node_name = "%s/%s" % (topic, topic)
            node_opts = {"type": "direct"}
        elif conf.qpid_topology_version == 2:
            node_name = "amq.direct/%s" % topic
            node_opts = {}
        else:
            raise_invalid_topology_version(conf)

        super(DirectPublisher, self).__init__(conf, session, node_name,
                                              node_opts)


class TopicPublisher(Publisher):
    """Publisher class for 'topic'."""
    def __init__(self, conf, session, exchange_name, topic):
        """Init a 'topic' publisher.
        """
        if conf.qpid_topology_version == 1:
            node_name = "%s/%s" % (exchange_name, topic)
        elif conf.qpid_topology_version == 2:
            node_name = "amq.topic/topic/%s/%s" % (exchange_name, topic)
        else:
            raise_invalid_topology_version(conf)

        super(TopicPublisher, self).__init__(conf, session, node_name)


class FanoutPublisher(Publisher):
    """Publisher class for 'fanout'."""
    def __init__(self, conf, session, topic):
        """Init a 'fanout' publisher.
        """

        if conf.qpid_topology_version == 1:
            node_name = "%s_fanout" % topic
            node_opts = {"type": "fanout"}
        elif conf.qpid_topology_version == 2:
            node_name = "amq.topic/fanout/%s" % topic
            node_opts = {}
        else:
            raise_invalid_topology_version(conf)

        super(FanoutPublisher, self).__init__(conf, session, node_name,
                                              node_opts)


class NotifyPublisher(Publisher):
    """Publisher class for notifications."""
    def __init__(self, conf, session, exchange_name, topic):
        """Init a 'topic' publisher.
        """
        node_opts = {"durable": True}

        if conf.qpid_topology_version == 1:
            node_name = "%s/%s" % (exchange_name, topic)
        elif conf.qpid_topology_version == 2:
            node_name = "amq.topic/topic/%s/%s" % (exchange_name, topic)
        else:
            raise_invalid_topology_version(conf)

        super(NotifyPublisher, self).__init__(conf, session, node_name,
                                              node_opts)


class Connection(object):
    """Connection object."""

    pools = {}

    def __init__(self, conf, url, purpose):
        if not qpid_messaging:
            raise ImportError("Failed to import qpid.messaging")

        self.connection = None
        self.session = None
        self.consumers = {}
        self.conf = conf
        self.driver_conf = conf.oslo_messaging_qpid

        self._consume_loop_stopped = False

        self.brokers_params = []
        if url.hosts:
            for host in url.hosts:
                params = {
                    'username': host.username or '',
                    'password': host.password or '',
                }
                if host.port is not None:
                    params['host'] = '%s:%d' % (host.hostname, host.port)
                else:
                    params['host'] = host.hostname
                self.brokers_params.append(params)
        else:
            # Old configuration format
            for adr in self.driver_conf.qpid_hosts:
                hostname, port = netutils.parse_host_port(
                    adr, default_port=5672)

                if ':' in hostname:
                    hostname = '[' + hostname + ']'

                params = {
                    'host': '%s:%d' % (hostname, port),
                    'username': self.driver_conf.qpid_username,
                    'password': self.driver_conf.qpid_password,
                }
                self.brokers_params.append(params)

        random.shuffle(self.brokers_params)
        self.brokers = itertools.cycle(self.brokers_params)

        self._initial_pid = os.getpid()
        self.reconnect()

    def _connect(self, broker):
        # Create the connection - this does not open the connection
        self.connection = qpid_messaging.Connection(broker['host'])

        # Check if flags are set and if so set them for the connection
        # before we call open
        self.connection.username = broker['username']
        self.connection.password = broker['password']

        self.connection.sasl_mechanisms = self.driver_conf.qpid_sasl_mechanisms
        # Reconnection is done by self.reconnect()
        self.connection.reconnect = False
        self.connection.heartbeat = self.driver_conf.qpid_heartbeat
        self.connection.transport = self.driver_conf.qpid_protocol
        self.connection.tcp_nodelay = self.driver_conf.qpid_tcp_nodelay
        self.connection.open()

    def _register_consumer(self, consumer):
        self.consumers[six.text_type(consumer.get_receiver())] = consumer

    def _lookup_consumer(self, receiver):
        return self.consumers[six.text_type(receiver)]

    def _disconnect(self):
        # Close the session if necessary
        if self.connection is not None and self.connection.opened():
            try:
                self.connection.close()
            except qpid_exceptions.MessagingError:
                pass
        self.connection = None

    def reconnect(self, retry=None):
        """Handles reconnecting and re-establishing sessions and queues.
        Will retry up to retry number of times.
        retry = None or -1 means to retry forever
        retry = 0 means no retry
        retry = N means N retries
        """
        delay = 1
        attempt = 0
        loop_forever = False
        if retry is None or retry < 0:
            loop_forever = True

        while True:
            self._disconnect()

            attempt += 1
            broker = six.next(self.brokers)
            try:
                self._connect(broker)
            except qpid_exceptions.MessagingError as e:
                msg_dict = dict(e=e,
                                delay=delay,
                                retry=retry,
                                broker=broker)
                if not loop_forever and attempt > retry:
                    msg = _('Unable to connect to AMQP server on '
                            '%(broker)s after %(retry)d '
                            'tries: %(e)s') % msg_dict
                    LOG.error(msg)
                    raise exceptions.MessageDeliveryFailure(msg)
                else:
                    msg = _LE("Unable to connect to AMQP server on "
                              "%(broker)s: %(e)s. Sleeping %(delay)s seconds")
                    LOG.error(msg, msg_dict)
                    time.sleep(delay)
                    delay = min(delay + 1, 5)
            else:
                LOG.info(_LI('Connected to AMQP server on %s'), broker['host'])
                break

        self.session = self.connection.session()

        if self.consumers:
            consumers = self.consumers
            self.consumers = {}

            for consumer in six.itervalues(consumers):
                consumer.reconnect(self.session)
                self._register_consumer(consumer)

            LOG.debug("Re-established AMQP queues")

    def ensure(self, error_callback, method, retry=None):

        current_pid = os.getpid()
        if self._initial_pid != current_pid:
            # NOTE(sileht):
            # to get the same level of fork support that rabbit driver have
            # (ie: allow fork before the first connection established)
            # we could use the kombu workaround:
            # https://github.com/celery/kombu/blob/master/kombu/transport/
            # qpid_patches.py#L67
            LOG.warn("Process forked! "
                     "This can result in unpredictable behavior. "
                     "See: http://docs.openstack.org/developer/"
                     "oslo_messaging/transport.html")
            self._initial_pid = current_pid

        while True:
            try:
                return method()
            except (qpid_exceptions.Empty,
                    qpid_exceptions.MessagingError) as e:
                if error_callback:
                    error_callback(e)
                self.reconnect(retry=retry)

    def close(self):
        """Close/release this connection."""
        try:
            self.connection.close()
        except Exception:
            # NOTE(dripton) Logging exceptions that happen during cleanup just
            # causes confusion; there's really nothing useful we can do with
            # them.
            pass
        self.connection = None

    def reset(self):
        """Reset a connection so it can be used again."""
        self.session.close()
        self.session = self.connection.session()
        self.consumers = {}

    def declare_consumer(self, consumer_cls, topic, callback):
        """Create a Consumer using the class that was passed in and
        add it to our list of consumers
        """
        def _connect_error(exc):
            log_info = {'topic': topic, 'err_str': exc}
            LOG.error(_LE("Failed to declare consumer for topic '%(topic)s': "
                          "%(err_str)s"), log_info)

        def _declare_consumer():
            consumer = consumer_cls(self.driver_conf, self.session, topic,
                                    callback)
            self._register_consumer(consumer)
            return consumer

        return self.ensure(_connect_error, _declare_consumer)

    def consume(self, timeout=None):
        """Consume from all queues/consumers."""

        timer = rpc_common.DecayingTimer(duration=timeout)
        timer.start()

        def _raise_timeout(exc):
            LOG.debug('Timed out waiting for RPC response: %s', exc)
            raise rpc_common.Timeout()

        def _error_callback(exc):
            timer.check_return(_raise_timeout, exc)
            LOG.exception(_LE('Failed to consume message from queue: %s'), exc)

        def _consume():
            # NOTE(sileht):
            # maximum value chosen according the best practice from kombu:
            # http://kombu.readthedocs.org/en/latest/reference/kombu.common.html#kombu.common.eventloop
            poll_timeout = 1 if timeout is None else min(timeout, 1)

            while True:
                if self._consume_loop_stopped:
                    self._consume_loop_stopped = False
                    return

                try:
                    nxt_receiver = self.session.next_receiver(
                        timeout=poll_timeout)
                except qpid_exceptions.Empty as exc:
                    poll_timeout = timer.check_return(_raise_timeout, exc,
                                                      maximum=1)
                else:
                    break

            try:
                self._lookup_consumer(nxt_receiver).consume()
            except Exception:
                LOG.exception(_LE("Error processing message. "
                                  "Skipping it."))

        self.ensure(_error_callback, _consume)

    def publisher_send(self, cls, topic, msg, retry=None, **kwargs):
        """Send to a publisher based on the publisher class."""

        def _connect_error(exc):
            log_info = {'topic': topic, 'err_str': exc}
            LOG.exception(_LE("Failed to publish message to topic "
                          "'%(topic)s': %(err_str)s"), log_info)

        def _publisher_send():
            publisher = cls(self.driver_conf, self.session, topic=topic,
                            **kwargs)
            publisher.send(msg)

        return self.ensure(_connect_error, _publisher_send, retry=retry)

    def declare_direct_consumer(self, topic, callback):
        """Create a 'direct' queue.
        In nova's use, this is generally a msg_id queue used for
        responses for call/multicall
        """
        self.declare_consumer(DirectConsumer, topic, callback)

    def declare_topic_consumer(self, exchange_name, topic, callback=None,
                               queue_name=None):
        """Create a 'topic' consumer."""
        self.declare_consumer(functools.partial(TopicConsumer,
                                                name=queue_name,
                                                exchange_name=exchange_name,
                                                ),
                              topic, callback)

    def declare_fanout_consumer(self, topic, callback):
        """Create a 'fanout' consumer."""
        self.declare_consumer(FanoutConsumer, topic, callback)

    def direct_send(self, msg_id, msg):
        """Send a 'direct' message."""
        self.publisher_send(DirectPublisher, topic=msg_id, msg=msg)

    def topic_send(self, exchange_name, topic, msg, timeout=None, retry=None):
        """Send a 'topic' message."""
        #
        # We want to create a message with attributes, for example a TTL. We
        # don't really need to keep 'msg' in its JSON format any longer
        # so let's create an actual Qpid message here and get some
        # value-add on the go.
        #
        # WARNING: Request timeout happens to be in the same units as
        # Qpid's TTL (seconds). If this changes in the future, then this
        # will need to be altered accordingly.
        #
        qpid_message = qpid_messaging.Message(content=msg, ttl=timeout)
        self.publisher_send(TopicPublisher, topic=topic, msg=qpid_message,
                            exchange_name=exchange_name, retry=retry)

    def fanout_send(self, topic, msg, retry=None):
        """Send a 'fanout' message."""
        self.publisher_send(FanoutPublisher, topic=topic, msg=msg, retry=retry)

    def notify_send(self, exchange_name, topic, msg, retry=None, **kwargs):
        """Send a notify message on a topic."""
        self.publisher_send(NotifyPublisher, topic=topic, msg=msg,
                            exchange_name=exchange_name, retry=retry)

    def stop_consuming(self):
        self._consume_loop_stopped = True


class QpidDriver(amqpdriver.AMQPDriverBase):
    """qpidd Driver

    .. deprecated:: 1.16 (Liberty)
    """

    def __init__(self, conf, url,
                 default_exchange=None, allowed_remote_exmods=None):

        warnings.warn(_('The Qpid driver has been deprecated. '
<<<<<<< HEAD
                        'The driver is planned to be removed during the `M` '
                        'development cycle.'),
=======
                        'The driver is planned to be removed during the '
                        '`Mitaka` development cycle.'),
>>>>>>> e9a1492b
                      DeprecationWarning, stacklevel=2)

        opt_group = cfg.OptGroup(name='oslo_messaging_qpid',
                                 title='QPID driver options')
        conf.register_group(opt_group)
        conf.register_opts(qpid_opts, group=opt_group)
        conf.register_opts(rpc_amqp.amqp_opts, group=opt_group)
        conf.register_opts(base.base_opts, group=opt_group)

        connection_pool = rpc_amqp.ConnectionPool(
            conf, conf.oslo_messaging_qpid.rpc_conn_pool_size,
            url, Connection)

        super(QpidDriver, self).__init__(
            conf, url,
            connection_pool,
            default_exchange,
            allowed_remote_exmods,
            conf.oslo_messaging_qpid.send_single_reply,
        )<|MERGE_RESOLUTION|>--- conflicted
+++ resolved
@@ -776,13 +776,8 @@
                  default_exchange=None, allowed_remote_exmods=None):
 
         warnings.warn(_('The Qpid driver has been deprecated. '
-<<<<<<< HEAD
-                        'The driver is planned to be removed during the `M` '
-                        'development cycle.'),
-=======
                         'The driver is planned to be removed during the '
                         '`Mitaka` development cycle.'),
->>>>>>> e9a1492b
                       DeprecationWarning, stacklevel=2)
 
         opt_group = cfg.OptGroup(name='oslo_messaging_qpid',
