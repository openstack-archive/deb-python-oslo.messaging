
# Copyright 2013 eNovance
#
#    Licensed under the Apache License, Version 2.0 (the "License"); you may
#    not use this file except in compliance with the License. You may obtain
#    a copy of the License at
#
#         http://www.apache.org/licenses/LICENSE-2.0
#
#    Unless required by applicable law or agreed to in writing, software
#    distributed under the License is distributed on an "AS IS" BASIS, WITHOUT
#    WARRANTIES OR CONDITIONS OF ANY KIND, either express or implied. See the
#    License for the specific language governing permissions and limitations
#    under the License.

import threading
import time

from oslo_config import cfg
import testscenarios

import oslo_messaging
from oslo_messaging.notify import dispatcher
from oslo_messaging.tests import utils as test_utils
from six.moves import mock

load_tests = testscenarios.load_tests_apply_scenarios


class RestartableServerThread(object):
    def __init__(self, server):
        self.server = server
        self.thread = None
        self._started = threading.Event()
        self._tombstone = threading.Event()

    def start(self):
        self._tombstone.clear()
        if self.thread is None:
<<<<<<< HEAD
            self._started.clear()
            self.thread = threading.Thread(target=self._target)
            self.thread.daemon = True
=======
            self.thread = test_utils.ServerThreadHelper(self.server)
>>>>>>> e9a1492b
            self.thread.start()
            self._started.wait()

    def _target(self):
        self.server.start()
        self._started.set()
        self._tombstone.wait()

    def stop(self):
        if self.thread is not None:
<<<<<<< HEAD
            # Check start() does nothing with a running listener
            self.server.start()

        self._tombstone.set()
        if self.thread is not None:
            self.server.stop()
            self.server.wait()
=======
            self.thread.stop()
>>>>>>> e9a1492b
            self.thread.join(timeout=15)
            ret = self.thread.isAlive()
            self.thread = None
            return ret
        return True


class ListenerSetupMixin(object):

    class ThreadTracker(object):
        def __init__(self):
            self._received_msgs = 0
            self.threads = []
            self.lock = threading.Lock()

        def info(self, ctxt, publisher_id, event_type, payload, metadata):
            # NOTE(sileht): this run into an other thread
            with self.lock:
                self._received_msgs += 1

        def wait_for_messages(self, expect_messages):
            while self._received_msgs < expect_messages:
                time.sleep(0.01)

        def stop(self):
            for thread in self.threads:
                thread.stop()
            self.threads = []

        def start(self, thread):
            self.threads.append(thread)
            thread.start()

    def setUp(self):
        self.trackers = {}
        self.addCleanup(self._stop_trackers)

    def _stop_trackers(self):
        for pool in self.trackers:
            self.trackers[pool].stop()
        self.trackers = {}

    def _setup_listener(self, transport, endpoints,
                        targets=None, pool=None):

        if pool is None:
            tracker_name = '__default__'
        else:
            tracker_name = pool

        if targets is None:
            targets = [oslo_messaging.Target(topic='testtopic')]

        tracker = self.trackers.setdefault(
            tracker_name, self.ThreadTracker())
        listener = oslo_messaging.get_notification_listener(
            transport, targets=targets, endpoints=[tracker] + endpoints,
            allow_requeue=True, pool=pool, executor='eventlet')

        thread = RestartableServerThread(listener)
        tracker.start(thread)
        return thread

    def wait_for_messages(self, expect_messages, tracker_name='__default__'):
        self.trackers[tracker_name].wait_for_messages(expect_messages)

    def _setup_notifier(self, transport, topic='testtopic',
                        publisher_id='testpublisher'):
        return oslo_messaging.Notifier(transport, topic=topic,
                                       driver='messaging',
                                       publisher_id=publisher_id)


class TestNotifyListener(test_utils.BaseTestCase, ListenerSetupMixin):

    def __init__(self, *args):
        super(TestNotifyListener, self).__init__(*args)
        ListenerSetupMixin.__init__(self)

    def setUp(self):
        super(TestNotifyListener, self).setUp(conf=cfg.ConfigOpts())
        ListenerSetupMixin.setUp(self)

    def test_constructor(self):
        transport = oslo_messaging.get_transport(self.conf, url='fake:')
        target = oslo_messaging.Target(topic='foo')
        endpoints = [object()]

        listener = oslo_messaging.get_notification_listener(
            transport, [target], endpoints)

        self.assertIs(listener.conf, self.conf)
        self.assertIs(listener.transport, transport)
        self.assertIsInstance(listener.dispatcher,
                              dispatcher.NotificationDispatcher)
        self.assertIs(listener.dispatcher.endpoints, endpoints)
        self.assertEqual('blocking', listener.executor)

    def test_no_target_topic(self):
        transport = oslo_messaging.get_transport(self.conf, url='fake:')

        listener = oslo_messaging.get_notification_listener(
            transport,
            [oslo_messaging.Target()],
            [mock.Mock()])
        try:
            listener.start()
        except Exception as ex:
            self.assertIsInstance(ex, oslo_messaging.InvalidTarget, ex)
        else:
            self.assertTrue(False)

    def test_unknown_executor(self):
        transport = oslo_messaging.get_transport(self.conf, url='fake:')

        try:
            oslo_messaging.get_notification_listener(transport, [], [],
                                                     executor='foo')
        except Exception as ex:
            self.assertIsInstance(ex, oslo_messaging.ExecutorLoadFailure)
            self.assertEqual('foo', ex.executor)
        else:
            self.assertTrue(False)

    def test_one_topic(self):
        transport = oslo_messaging.get_transport(self.conf, url='fake:')

        endpoint = mock.Mock()
        endpoint.info.return_value = None
        listener_thread = self._setup_listener(transport, [endpoint])

        notifier = self._setup_notifier(transport)
        notifier.info({}, 'an_event.start', 'test message')

        self.wait_for_messages(1)
        self.assertFalse(listener_thread.stop())

        endpoint.info.assert_called_once_with(
            {}, 'testpublisher', 'an_event.start', 'test message',
            {'message_id': mock.ANY, 'timestamp': mock.ANY})

    def test_two_topics(self):
        transport = oslo_messaging.get_transport(self.conf, url='fake:')

        endpoint = mock.Mock()
        endpoint.info.return_value = None
        targets = [oslo_messaging.Target(topic="topic1"),
                   oslo_messaging.Target(topic="topic2")]
        listener_thread = self._setup_listener(transport, [endpoint],
                                               targets=targets)
        notifier = self._setup_notifier(transport, topic='topic1')
        notifier.info({'ctxt': '1'}, 'an_event.start1', 'test')
        notifier = self._setup_notifier(transport, topic='topic2')
        notifier.info({'ctxt': '2'}, 'an_event.start2', 'test')

        self.wait_for_messages(2)
        self.assertFalse(listener_thread.stop())

        endpoint.info.assert_has_calls([
            mock.call({'ctxt': '1'}, 'testpublisher',
                      'an_event.start1', 'test',
                      {'timestamp': mock.ANY, 'message_id': mock.ANY}),
            mock.call({'ctxt': '2'}, 'testpublisher',
                      'an_event.start2', 'test',
                      {'timestamp': mock.ANY, 'message_id': mock.ANY})],
            any_order=True)

    def test_two_exchanges(self):
        transport = oslo_messaging.get_transport(self.conf, url='fake:')

        endpoint = mock.Mock()
        endpoint.info.return_value = None
        targets = [oslo_messaging.Target(topic="topic",
                                         exchange="exchange1"),
                   oslo_messaging.Target(topic="topic",
                                         exchange="exchange2")]
        listener_thread = self._setup_listener(transport, [endpoint],
                                               targets=targets)

        notifier = self._setup_notifier(transport, topic="topic")

        def mock_notifier_exchange(name):
            def side_effect(target, ctxt, message, version, retry):
                target.exchange = name
                return transport._driver.send_notification(target, ctxt,
                                                           message, version,
                                                           retry=retry)
            transport._send_notification = mock.MagicMock(
                side_effect=side_effect)

        notifier.info({'ctxt': '0'},
                      'an_event.start', 'test message default exchange')
        mock_notifier_exchange('exchange1')
        notifier.info({'ctxt': '1'},
                      'an_event.start', 'test message exchange1')
        mock_notifier_exchange('exchange2')
        notifier.info({'ctxt': '2'},
                      'an_event.start', 'test message exchange2')

        self.wait_for_messages(2)
        self.assertFalse(listener_thread.stop())

        endpoint.info.assert_has_calls([
            mock.call({'ctxt': '1'}, 'testpublisher', 'an_event.start',
                      'test message exchange1',
                      {'timestamp': mock.ANY, 'message_id': mock.ANY}),
            mock.call({'ctxt': '2'}, 'testpublisher', 'an_event.start',
                      'test message exchange2',
                      {'timestamp': mock.ANY, 'message_id': mock.ANY})],
            any_order=True)

    def test_two_endpoints(self):
        transport = oslo_messaging.get_transport(self.conf, url='fake:')

        endpoint1 = mock.Mock()
        endpoint1.info.return_value = None
        endpoint2 = mock.Mock()
        endpoint2.info.return_value = oslo_messaging.NotificationResult.HANDLED
        listener_thread = self._setup_listener(transport,
                                               [endpoint1, endpoint2])
        notifier = self._setup_notifier(transport)
        notifier.info({}, 'an_event.start', 'test')

        self.wait_for_messages(1)
        self.assertFalse(listener_thread.stop())

        endpoint1.info.assert_called_once_with(
            {}, 'testpublisher', 'an_event.start', 'test', {
                'timestamp': mock.ANY,
                'message_id': mock.ANY})

        endpoint2.info.assert_called_once_with(
            {}, 'testpublisher', 'an_event.start', 'test', {
                'timestamp': mock.ANY,
                'message_id': mock.ANY})

    def test_requeue(self):
        transport = oslo_messaging.get_transport(self.conf, url='fake:')
        endpoint = mock.Mock()
        endpoint.info = mock.Mock()

        def side_effect_requeue(*args, **kwargs):
            if endpoint.info.call_count == 1:
                return oslo_messaging.NotificationResult.REQUEUE
            return oslo_messaging.NotificationResult.HANDLED

        endpoint.info.side_effect = side_effect_requeue
        listener_thread = self._setup_listener(transport, [endpoint])
        notifier = self._setup_notifier(transport)
        notifier.info({}, 'an_event.start', 'test')

        self.wait_for_messages(2)
        self.assertFalse(listener_thread.stop())

        endpoint.info.assert_has_calls([
            mock.call({}, 'testpublisher', 'an_event.start', 'test',
                      {'timestamp': mock.ANY, 'message_id': mock.ANY}),
            mock.call({}, 'testpublisher', 'an_event.start', 'test',
                      {'timestamp': mock.ANY, 'message_id': mock.ANY})])

    def test_two_pools(self):
        transport = oslo_messaging.get_transport(self.conf, url='fake:')

        endpoint1 = mock.Mock()
        endpoint1.info.return_value = None
        endpoint2 = mock.Mock()
        endpoint2.info.return_value = None

        targets = [oslo_messaging.Target(topic="topic")]
        listener1_thread = self._setup_listener(transport, [endpoint1],
                                                targets=targets, pool="pool1")
        listener2_thread = self._setup_listener(transport, [endpoint2],
                                                targets=targets, pool="pool2")

        notifier = self._setup_notifier(transport, topic="topic")
        notifier.info({'ctxt': '0'}, 'an_event.start', 'test message0')
        notifier.info({'ctxt': '1'}, 'an_event.start', 'test message1')

        self.wait_for_messages(2, "pool1")
        self.wait_for_messages(2, "pool2")
        self.assertFalse(listener2_thread.stop())
        self.assertFalse(listener1_thread.stop())

        def mocked_endpoint_call(i):
            return mock.call({'ctxt': '%d' % i}, 'testpublisher',
                             'an_event.start', 'test message%d' % i,
                             {'timestamp': mock.ANY, 'message_id': mock.ANY})

        endpoint1.info.assert_has_calls([mocked_endpoint_call(0),
                                         mocked_endpoint_call(1)])
        endpoint2.info.assert_has_calls([mocked_endpoint_call(0),
                                         mocked_endpoint_call(1)])

    def test_two_pools_three_listener(self):
        transport = oslo_messaging.get_transport(self.conf, url='fake:')

        endpoint1 = mock.Mock()
        endpoint1.info.return_value = None
        endpoint2 = mock.Mock()
        endpoint2.info.return_value = None
        endpoint3 = mock.Mock()
        endpoint3.info.return_value = None

        targets = [oslo_messaging.Target(topic="topic")]
        listener1_thread = self._setup_listener(transport, [endpoint1],
                                                targets=targets, pool="pool1")
        listener2_thread = self._setup_listener(transport, [endpoint2],
                                                targets=targets, pool="pool2")
        listener3_thread = self._setup_listener(transport, [endpoint3],
                                                targets=targets, pool="pool2")

        def mocked_endpoint_call(i):
            return mock.call({'ctxt': '%d' % i}, 'testpublisher',
                             'an_event.start', 'test message%d' % i,
                             {'timestamp': mock.ANY, 'message_id': mock.ANY})

        notifier = self._setup_notifier(transport, topic="topic")
        mocked_endpoint1_calls = []
        for i in range(0, 25):
            notifier.info({'ctxt': '%d' % i}, 'an_event.start',
                          'test message%d' % i)
            mocked_endpoint1_calls.append(mocked_endpoint_call(i))

        self.wait_for_messages(25, 'pool2')
        listener2_thread.stop()

        for i in range(0, 25):
            notifier.info({'ctxt': '%d' % i}, 'an_event.start',
                          'test message%d' % i)
            mocked_endpoint1_calls.append(mocked_endpoint_call(i))

        self.wait_for_messages(50, 'pool2')
        listener2_thread.start()
        listener3_thread.stop()

        for i in range(0, 25):
            notifier.info({'ctxt': '%d' % i}, 'an_event.start',
                          'test message%d' % i)
            mocked_endpoint1_calls.append(mocked_endpoint_call(i))

        self.wait_for_messages(75, 'pool2')
        listener3_thread.start()

        for i in range(0, 25):
            notifier.info({'ctxt': '%d' % i}, 'an_event.start',
                          'test message%d' % i)
            mocked_endpoint1_calls.append(mocked_endpoint_call(i))

        self.wait_for_messages(100, 'pool1')
        self.wait_for_messages(100, 'pool2')

        self.assertFalse(listener3_thread.stop())
        self.assertFalse(listener2_thread.stop())
        self.assertFalse(listener1_thread.stop())

        self.assertEqual(100, endpoint1.info.call_count)
        endpoint1.info.assert_has_calls(mocked_endpoint1_calls)

        self.assertLessEqual(25, endpoint2.info.call_count)
        self.assertLessEqual(25, endpoint3.info.call_count)

        self.assertEqual(100, endpoint2.info.call_count +
                         endpoint3.info.call_count)
        for call in mocked_endpoint1_calls:
            self.assertIn(call, endpoint2.info.mock_calls +
                          endpoint3.info.mock_calls)<|MERGE_RESOLUTION|>--- conflicted
+++ resolved
@@ -37,13 +37,7 @@
     def start(self):
         self._tombstone.clear()
         if self.thread is None:
-<<<<<<< HEAD
-            self._started.clear()
-            self.thread = threading.Thread(target=self._target)
-            self.thread.daemon = True
-=======
             self.thread = test_utils.ServerThreadHelper(self.server)
->>>>>>> e9a1492b
             self.thread.start()
             self._started.wait()
 
@@ -54,17 +48,7 @@
 
     def stop(self):
         if self.thread is not None:
-<<<<<<< HEAD
-            # Check start() does nothing with a running listener
-            self.server.start()
-
-        self._tombstone.set()
-        if self.thread is not None:
-            self.server.stop()
-            self.server.wait()
-=======
             self.thread.stop()
->>>>>>> e9a1492b
             self.thread.join(timeout=15)
             ret = self.thread.isAlive()
             self.thread = None
