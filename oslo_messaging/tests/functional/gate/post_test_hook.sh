--- conflicted
+++ resolved
@@ -20,11 +20,7 @@
     if [ -f .testrepository/0 ]; then
         sudo .tox/py27-func-${RPC_BACKEND}/bin/testr last --subunit > $WORKSPACE/testrepository.subunit
         sudo mv $WORKSPACE/testrepository.subunit $BASE/logs/testrepository.subunit
-<<<<<<< HEAD
-        sudo .tox/py27-func-${RPC_BACKEND}/bin/python /usr/local/jenkins/slave_scripts/subunit2html.py $BASE/logs/testrepository.subunit $BASE/logs/testr_results.html
-=======
         sudo /usr/os-testr-env/bin/subunit2html $BASE/logs/testrepository.subunit $BASE/logs/testr_results.html
->>>>>>> e9a1492b
         sudo gzip -9 $BASE/logs/testrepository.subunit
         sudo gzip -9 $BASE/logs/testr_results.html
         sudo chown jenkins:jenkins $BASE/logs/testrepository.subunit.gz $BASE/logs/testr_results.html.gz
