
# Copyright 2013 Red Hat, Inc.
#
#    Licensed under the Apache License, Version 2.0 (the "License"); you may
#    not use this file except in compliance with the License. You may obtain
#    a copy of the License at
#
#         http://www.apache.org/licenses/LICENSE-2.0
#
#    Unless required by applicable law or agreed to in writing, software
#    distributed under the License is distributed on an "AS IS" BASIS, WITHOUT
#    WARRANTIES OR CONDITIONS OF ANY KIND, either express or implied. See the
#    License for the specific language governing permissions and limitations
#    under the License.

import logging
<<<<<<< HEAD
=======
import threading
>>>>>>> e9a1492b

LOG = logging.getLogger(__name__)


def version_is_compatible(imp_version, version):
    """Determine whether versions are compatible.

    :param imp_version: The version implemented
    :param version: The version requested by an incoming message.
    """
    version_parts = version.split('.')
    imp_version_parts = imp_version.split('.')
    try:
        rev = version_parts[2]
    except IndexError:
        rev = 0
    try:
        imp_rev = imp_version_parts[2]
    except IndexError:
        imp_rev = 0

    if int(version_parts[0]) != int(imp_version_parts[0]):  # Major
        return False
    if int(version_parts[1]) > int(imp_version_parts[1]):  # Minor
        return False
    if (int(version_parts[1]) == int(imp_version_parts[1]) and
            int(rev) > int(imp_rev)):  # Revision
        return False
    return True


class DispatcherExecutorContext(object):
    """Dispatcher executor context helper

    A dispatcher can have work to do before and after the dispatch of the
    request in the main server thread while the dispatcher itself can be
    done in its own thread.

    The executor can use the helper like this:

        callback = dispatcher(incoming)
        callback.prepare()
        thread = MyWhateverThread()
        thread.on_done(callback.done)
        thread.run(callback.run)

    """
    def __init__(self, incoming, dispatch, executor_callback=None,
                 post=None):
        self._result = None
        self._incoming = incoming
        self._dispatch = dispatch
        self._post = post
        self._executor_callback = executor_callback

    def run(self):
        """The incoming message dispath itself

        Can be run in an other thread/greenlet/corotine if the executor is
        able to do it.
        """
        try:
            self._result = self._dispatch(self._incoming,
                                          self._executor_callback)
        except Exception:
            msg = 'The dispatcher method must catches all exceptions'
            LOG.exception(msg)
            raise RuntimeError(msg)

    def done(self):
        """Callback after the incoming message have been dispathed

        Should be runned in the main executor thread/greenlet/corotine
        """
        # FIXME(sileht): this is not currently true, this works only because
        # the driver connection used for polling write on the wire only to
        # ack/requeue message, but what if one day, the driver do something
        # else
        if self._post is not None:
<<<<<<< HEAD
            self._post(self._incoming, self._result)
=======
            self._post(self._incoming, self._result)


def fetch_current_thread_functor():
    # Until https://github.com/eventlet/eventlet/issues/172 is resolved
    # or addressed we have to use complicated workaround to get a object
    # that will not be recycled; the usage of threading.current_thread()
    # doesn't appear to currently be monkey patched and therefore isn't
    # reliable to use (and breaks badly when used as all threads share
    # the same current_thread() object)...
    try:
        import eventlet
        from eventlet import patcher
        green_threaded = patcher.is_monkey_patched('thread')
    except ImportError:
        green_threaded = False
    if green_threaded:
        return lambda: eventlet.getcurrent()
    else:
        return lambda: threading.current_thread()
>>>>>>> e9a1492b
<|MERGE_RESOLUTION|>--- conflicted
+++ resolved
@@ -14,10 +14,7 @@
 #    under the License.
 
 import logging
-<<<<<<< HEAD
-=======
 import threading
->>>>>>> e9a1492b
 
 LOG = logging.getLogger(__name__)
 
@@ -97,9 +94,6 @@
         # ack/requeue message, but what if one day, the driver do something
         # else
         if self._post is not None:
-<<<<<<< HEAD
-            self._post(self._incoming, self._result)
-=======
             self._post(self._incoming, self._result)
 
 
@@ -119,5 +113,4 @@
     if green_threaded:
         return lambda: eventlet.getcurrent()
     else:
-        return lambda: threading.current_thread()
->>>>>>> e9a1492b
+        return lambda: threading.current_thread()