#    Copyright 2011 OpenStack Foundation
#
#    Licensed under the Apache License, Version 2.0 (the "License"); you may
#    not use this file except in compliance with the License. You may obtain
#    a copy of the License at
#
#         http://www.apache.org/licenses/LICENSE-2.0
#
#    Unless required by applicable law or agreed to in writing, software
#    distributed under the License is distributed on an "AS IS" BASIS, WITHOUT
#    WARRANTIES OR CONDITIONS OF ANY KIND, either express or implied. See the
#    License for the specific language governing permissions and limitations
#    under the License.

import functools
import itertools
import logging
import random
import socket
import ssl
import time
import uuid

import kombu
import kombu.connection
import kombu.entity
import kombu.messaging
import six

from oslo.config import cfg
from oslo.messaging._drivers import amqp as rpc_amqp
from oslo.messaging._drivers import amqpdriver
from oslo.messaging._drivers import common as rpc_common
from oslo.messaging import exceptions
from oslo.messaging.openstack.common import network_utils

# FIXME(markmc): remove this
_ = lambda s: s

rabbit_opts = [
    cfg.StrOpt('kombu_ssl_version',
               default='',
               help='SSL version to use (valid only if SSL enabled). '
                    'valid values are TLSv1, SSLv23 and SSLv3. SSLv2 may '
                    'be available on some distributions.'
               ),
    cfg.StrOpt('kombu_ssl_keyfile',
               default='',
               help='SSL key file (valid only if SSL enabled).'),
    cfg.StrOpt('kombu_ssl_certfile',
               default='',
               help='SSL cert file (valid only if SSL enabled).'),
    cfg.StrOpt('kombu_ssl_ca_certs',
               default='',
               help='SSL certification authority file '
                    '(valid only if SSL enabled).'),
    cfg.FloatOpt('kombu_reconnect_delay',
                 default=1.0,
                 help='How long to wait before reconnecting in response to an '
                      'AMQP consumer cancel notification.'),
    cfg.StrOpt('rabbit_host',
               default='localhost',
               help='The RabbitMQ broker address where a single node is '
                    'used.'),
    cfg.IntOpt('rabbit_port',
               default=5672,
               help='The RabbitMQ broker port where a single node is used.'),
    cfg.ListOpt('rabbit_hosts',
                default=['$rabbit_host:$rabbit_port'],
                help='RabbitMQ HA cluster host:port pairs.'),
    cfg.BoolOpt('rabbit_use_ssl',
                default=False,
                help='Connect over SSL for RabbitMQ.'),
    cfg.StrOpt('rabbit_userid',
               default='guest',
               help='The RabbitMQ userid.'),
    cfg.StrOpt('rabbit_password',
               default='guest',
               help='The RabbitMQ password.',
               secret=True),
    cfg.StrOpt('rabbit_login_method',
               default='AMQPLAIN',
               help='the RabbitMQ login method'),
    cfg.StrOpt('rabbit_virtual_host',
               default='/',
               help='The RabbitMQ virtual host.'),
    cfg.IntOpt('rabbit_retry_interval',
               default=1,
               help='How frequently to retry connecting with RabbitMQ.'),
    cfg.IntOpt('rabbit_retry_backoff',
               default=2,
               help='How long to backoff for between retries when connecting '
                    'to RabbitMQ.'),
    cfg.IntOpt('rabbit_max_retries',
               default=0,
               help='Maximum number of RabbitMQ connection retries. '
                    'Default is 0 (infinite retry count).'),
    cfg.BoolOpt('rabbit_ha_queues',
                default=False,
                help='Use HA queues in RabbitMQ (x-ha-policy: all). '
                     'If you change this option, you must wipe the '
                     'RabbitMQ database.'),

    # FIXME(markmc): this was toplevel in openstack.common.rpc
    cfg.BoolOpt('fake_rabbit',
                default=False,
                help='If passed, use a fake RabbitMQ provider.'),
]

LOG = logging.getLogger(__name__)


def _get_queue_arguments(conf):
    """Construct the arguments for declaring a queue.

    If the rabbit_ha_queues option is set, we declare a mirrored queue
    as described here:

      http://www.rabbitmq.com/ha.html

    Setting x-ha-policy to all means that the queue will be mirrored
    to all nodes in the cluster.
    """
    return {'x-ha-policy': 'all'} if conf.rabbit_ha_queues else {}


class RabbitMessage(dict):
    def __init__(self, raw_message):
        super(RabbitMessage, self).__init__(
            rpc_common.deserialize_msg(raw_message.payload))
        self._raw_message = raw_message

    def acknowledge(self):
        self._raw_message.ack()

    def requeue(self):
        self._raw_message.requeue()


class ConsumerBase(object):
    """Consumer base class."""

    def __init__(self, channel, callback, tag, **kwargs):
        """Declare a queue on an amqp channel.

        'channel' is the amqp channel to use
        'callback' is the callback to call when messages are received
        'tag' is a unique ID for the consumer on the channel

        queue name, exchange name, and other kombu options are
        passed in here as a dictionary.
        """
        self.callback = callback
        self.tag = six.text_type(tag)
        self.kwargs = kwargs
        self.queue = None
        self.reconnect(channel)

    def reconnect(self, channel):
        """Re-declare the queue after a rabbit reconnect."""
        self.channel = channel
        self.kwargs['channel'] = channel
        self.queue = kombu.entity.Queue(**self.kwargs)
        self.queue.declare()

    def _callback_handler(self, message, callback):
        """Call callback with deserialized message.

        Messages that are processed and ack'ed.
        """

        try:
            callback(RabbitMessage(message))
        except Exception:
            LOG.exception(_("Failed to process message"
                            " ... skipping it."))
            message.ack()

    def consume(self, *args, **kwargs):
        """Actually declare the consumer on the amqp channel.  This will
        start the flow of messages from the queue.  Using the
        Connection.iterconsume() iterator will process the messages,
        calling the appropriate callback.

        If a callback is specified in kwargs, use that.  Otherwise,
        use the callback passed during __init__()

        If kwargs['nowait'] is True, then this call will block until
        a message is read.

        """

        options = {'consumer_tag': self.tag}
        options['nowait'] = kwargs.get('nowait', False)
        callback = kwargs.get('callback', self.callback)
        if not callback:
            raise ValueError("No callback defined")

        def _callback(raw_message):
            message = self.channel.message_to_python(raw_message)
            self._callback_handler(message, callback)

        self.queue.consume(*args, callback=_callback, **options)

    def cancel(self):
        """Cancel the consuming from the queue, if it has started."""
        try:
            self.queue.cancel(self.tag)
        except KeyError as e:
            # NOTE(comstud): Kludge to get around a amqplib bug
            if six.text_type(e) != "u'%s'" % self.tag:
                raise
        self.queue = None


class DirectConsumer(ConsumerBase):
    """Queue/consumer class for 'direct'."""

    def __init__(self, conf, channel, msg_id, callback, tag, **kwargs):
        """Init a 'direct' queue.

        'channel' is the amqp channel to use
        'msg_id' is the msg_id to listen on
        'callback' is the callback to call when messages are received
        'tag' is a unique ID for the consumer on the channel

        Other kombu options may be passed
        """
        # Default options
        options = {'durable': False,
                   'queue_arguments': _get_queue_arguments(conf),
                   'auto_delete': True,
                   'exclusive': False}
        options.update(kwargs)
        exchange = kombu.entity.Exchange(name=msg_id,
                                         type='direct',
                                         durable=options['durable'],
                                         auto_delete=options['auto_delete'])
        super(DirectConsumer, self).__init__(channel,
                                             callback,
                                             tag,
                                             name=msg_id,
                                             exchange=exchange,
                                             routing_key=msg_id,
                                             **options)


class TopicConsumer(ConsumerBase):
    """Consumer class for 'topic'."""

    def __init__(self, conf, channel, topic, callback, tag, exchange_name,
                 name=None, **kwargs):
        """Init a 'topic' queue.

        :param channel: the amqp channel to use
        :param topic: the topic to listen on
        :paramtype topic: str
        :param callback: the callback to call when messages are received
        :param tag: a unique ID for the consumer on the channel
        :param exchange_name: the exchange name to use
        :param name: optional queue name, defaults to topic
        :paramtype name: str

        Other kombu options may be passed as keyword arguments
        """
        # Default options
        options = {'durable': conf.amqp_durable_queues,
                   'queue_arguments': _get_queue_arguments(conf),
                   'auto_delete': conf.amqp_auto_delete,
                   'exclusive': False}
        options.update(kwargs)
        exchange = kombu.entity.Exchange(name=exchange_name,
                                         type='topic',
                                         durable=options['durable'],
                                         auto_delete=options['auto_delete'])
        super(TopicConsumer, self).__init__(channel,
                                            callback,
                                            tag,
                                            name=name or topic,
                                            exchange=exchange,
                                            routing_key=topic,
                                            **options)


class FanoutConsumer(ConsumerBase):
    """Consumer class for 'fanout'."""

    def __init__(self, conf, channel, topic, callback, tag, **kwargs):
        """Init a 'fanout' queue.

        'channel' is the amqp channel to use
        'topic' is the topic to listen on
        'callback' is the callback to call when messages are received
        'tag' is a unique ID for the consumer on the channel

        Other kombu options may be passed
        """
        unique = uuid.uuid4().hex
        exchange_name = '%s_fanout' % topic
        queue_name = '%s_fanout_%s' % (topic, unique)

        # Default options
        options = {'durable': False,
                   'queue_arguments': _get_queue_arguments(conf),
                   'auto_delete': True,
                   'exclusive': False}
        options.update(kwargs)
        exchange = kombu.entity.Exchange(name=exchange_name, type='fanout',
                                         durable=options['durable'],
                                         auto_delete=options['auto_delete'])
        super(FanoutConsumer, self).__init__(channel, callback, tag,
                                             name=queue_name,
                                             exchange=exchange,
                                             routing_key=topic,
                                             **options)


class Publisher(object):
    """Base Publisher class."""

    def __init__(self, channel, exchange_name, routing_key, **kwargs):
        """Init the Publisher class with the exchange_name, routing_key,
        and other options
        """
        self.exchange_name = exchange_name
        self.routing_key = routing_key
        self.kwargs = kwargs
        self.reconnect(channel)

    def reconnect(self, channel):
        """Re-establish the Producer after a rabbit reconnection."""
        self.exchange = kombu.entity.Exchange(name=self.exchange_name,
                                              **self.kwargs)
        self.producer = kombu.messaging.Producer(exchange=self.exchange,
                                                 channel=channel,
                                                 routing_key=self.routing_key)

    def send(self, msg, timeout=None):
        """Send a message."""
        if timeout:
            #
            # AMQP TTL is in milliseconds when set in the header.
            #
            self.producer.publish(msg, headers={'ttl': (timeout * 1000)})
        else:
            self.producer.publish(msg)


class DirectPublisher(Publisher):
    """Publisher class for 'direct'."""
    def __init__(self, conf, channel, topic, **kwargs):
        """Init a 'direct' publisher.

        Kombu options may be passed as keyword args to override defaults
        """

        options = {'durable': False,
                   'auto_delete': True,
                   'exclusive': False}
        options.update(kwargs)
        super(DirectPublisher, self).__init__(channel, topic, topic,
                                              type='direct', **options)


class TopicPublisher(Publisher):
    """Publisher class for 'topic'."""
    def __init__(self, conf, channel, exchange_name, topic, **kwargs):
        """Init a 'topic' publisher.

        Kombu options may be passed as keyword args to override defaults
        """
        options = {'durable': conf.amqp_durable_queues,
                   'auto_delete': conf.amqp_auto_delete,
                   'exclusive': False}
        options.update(kwargs)
        super(TopicPublisher, self).__init__(channel,
                                             exchange_name,
                                             topic,
                                             type='topic',
                                             **options)


class FanoutPublisher(Publisher):
    """Publisher class for 'fanout'."""
    def __init__(self, conf, channel, topic, **kwargs):
        """Init a 'fanout' publisher.

        Kombu options may be passed as keyword args to override defaults
        """
        options = {'durable': False,
                   'auto_delete': True,
                   'exclusive': False}
        options.update(kwargs)
        super(FanoutPublisher, self).__init__(channel, '%s_fanout' % topic,
                                              None, type='fanout', **options)


class NotifyPublisher(TopicPublisher):
    """Publisher class for 'notify'."""

    def __init__(self, conf, channel, exchange_name, topic, **kwargs):
        self.durable = kwargs.pop('durable', conf.amqp_durable_queues)
        self.queue_arguments = _get_queue_arguments(conf)
        super(NotifyPublisher, self).__init__(conf, channel, exchange_name,
                                              topic, **kwargs)

    def reconnect(self, channel):
        super(NotifyPublisher, self).reconnect(channel)

        # NOTE(jerdfelt): Normally the consumer would create the queue, but
        # we do this to ensure that messages don't get dropped if the
        # consumer is started after we do
        queue = kombu.entity.Queue(channel=channel,
                                   exchange=self.exchange,
                                   durable=self.durable,
                                   name=self.routing_key,
                                   routing_key=self.routing_key,
                                   queue_arguments=self.queue_arguments)
        queue.declare()


class Connection(object):
    """Connection object."""

    pools = {}

    def __init__(self, conf, url):
        self.consumers = []
        self.conf = conf
        self.max_retries = self.conf.rabbit_max_retries
        # Try forever?
        if self.max_retries <= 0:
            self.max_retries = None
        self.interval_start = self.conf.rabbit_retry_interval
        self.interval_stepping = self.conf.rabbit_retry_backoff
        # max retry-interval = 30 seconds
        self.interval_max = 30
        self.memory_transport = False

        ssl_params = self._fetch_ssl_params()

<<<<<<< HEAD
            params_list.append(params)

        self.params_list = itertools.cycle(params_list)
=======
        if url.virtual_host is not None:
            virtual_host = url.virtual_host
        else:
            virtual_host = self.conf.rabbit_virtual_host

        self.brokers_params = []
        if url.hosts:
            for host in url.hosts:
                params = {
                    'hostname': host.hostname,
                    'port': host.port or 5672,
                    'userid': host.username or '',
                    'password': host.password or '',
                    'login_method': self.conf.rabbit_login_method,
                    'virtual_host': virtual_host
                }
                if self.conf.fake_rabbit:
                    params['transport'] = 'memory'
                if self.conf.rabbit_use_ssl:
                    params['ssl'] = ssl_params

                self.brokers_params.append(params)
        else:
            # Old configuration format
            for adr in self.conf.rabbit_hosts:
                hostname, port = network_utils.parse_host_port(
                    adr, default_port=self.conf.rabbit_port)

                params = {
                    'hostname': hostname,
                    'port': port,
                    'userid': self.conf.rabbit_userid,
                    'password': self.conf.rabbit_password,
                    'login_method': self.conf.rabbit_login_method,
                    'virtual_host': virtual_host
                }

                if self.conf.fake_rabbit:
                    params['transport'] = 'memory'
                if self.conf.rabbit_use_ssl:
                    params['ssl'] = ssl_params

                self.brokers_params.append(params)

        random.shuffle(self.brokers_params)
        self.brokers = itertools.cycle(self.brokers_params)
>>>>>>> 5be1b6a6

        self.memory_transport = self.conf.fake_rabbit

        self.connection = None
        self.do_consume = None
        self.reconnect()

    # FIXME(markmc): use oslo sslutils when it is available as a library
    _SSL_PROTOCOLS = {
        "tlsv1": ssl.PROTOCOL_TLSv1,
        "sslv23": ssl.PROTOCOL_SSLv23,
        "sslv3": ssl.PROTOCOL_SSLv3
    }

    try:
        _SSL_PROTOCOLS["sslv2"] = ssl.PROTOCOL_SSLv2
    except AttributeError:
        pass

    @classmethod
    def validate_ssl_version(cls, version):
        key = version.lower()
        try:
            return cls._SSL_PROTOCOLS[key]
        except KeyError:
            raise RuntimeError(_("Invalid SSL version : %s") % version)

    def _fetch_ssl_params(self):
        """Handles fetching what ssl params should be used for the connection
        (if any).
        """
        ssl_params = dict()

        # http://docs.python.org/library/ssl.html - ssl.wrap_socket
        if self.conf.kombu_ssl_version:
            ssl_params['ssl_version'] = self.validate_ssl_version(
                self.conf.kombu_ssl_version)
        if self.conf.kombu_ssl_keyfile:
            ssl_params['keyfile'] = self.conf.kombu_ssl_keyfile
        if self.conf.kombu_ssl_certfile:
            ssl_params['certfile'] = self.conf.kombu_ssl_certfile
        if self.conf.kombu_ssl_ca_certs:
            ssl_params['ca_certs'] = self.conf.kombu_ssl_ca_certs
            # We might want to allow variations in the
            # future with this?
            ssl_params['cert_reqs'] = ssl.CERT_REQUIRED

        # Return the extended behavior or just have the default behavior
        return ssl_params or True

    def _connect(self, broker):
        """Connect to rabbit.  Re-establish any queues that may have
        been declared before if we are reconnecting.  Exceptions should
        be handled by the caller.
        """
        LOG.info(_("Connecting to AMQP server on "
                   "%(hostname)s:%(port)d"), broker)
        self.connection = kombu.connection.BrokerConnection(**broker)
        self.connection_errors = self.connection.connection_errors
        self.channel_errors = self.connection.channel_errors
        if self.memory_transport:
            # Kludge to speed up tests.
            self.connection.transport.polling_interval = 0.0
        self.do_consume = True
        self.consumer_num = itertools.count(1)
        self.connection.connect()
        self.channel = self.connection.channel()
        # work around 'memory' transport bug in 1.1.3
        if self.memory_transport:
            self.channel._new_queue('ae.undeliver')
        for consumer in self.consumers:
            consumer.reconnect(self.channel)
        LOG.info(_('Connected to AMQP server on %(hostname)s:%(port)d'),
                 broker)

    def _disconnect(self):
        if self.connection:
            # XXX(nic): when reconnecting to a RabbitMQ cluster
            # with mirrored queues in use, the attempt to release the
            # connection can hang "indefinitely" somewhere deep down
            # in Kombu.  Blocking the thread for a bit prior to
            # release seems to kludge around the problem where it is
            # otherwise reproduceable.
            if self.conf.kombu_reconnect_delay > 0:
                LOG.info(_("Delaying reconnect for %1.1f seconds...") %
                         self.conf.kombu_reconnect_delay)
                time.sleep(self.conf.kombu_reconnect_delay)

            try:
                self.connection.release()
            except self.connection_errors:
                pass
            self.connection = None

    def reconnect(self, retry=None):
        """Handles reconnecting and re-establishing queues.
        Will retry up to retry number of times.
        retry = None means use the value of rabbit_max_retries
        retry = -1 means to retry forever
        retry = 0 means no retry
        retry = N means N retries
        Sleep between tries, starting at self.interval_start
        seconds, backing off self.interval_stepping number of seconds
        each attempt.
        """

        attempt = 0
        loop_forever = False
        if retry is None:
            retry = self.max_retries
        if retry is None or retry < 0:
            loop_forever = True

        while True:
<<<<<<< HEAD
            params = six.next(self.params_list)
=======
            self._disconnect()

            broker = six.next(self.brokers)
>>>>>>> 5be1b6a6
            attempt += 1
            try:
                self._connect(broker)
                return
            except IOError as e:
                pass
            except self.connection_errors as e:
                pass
            except Exception as e:
                # NOTE(comstud): Unfortunately it's possible for amqplib
                # to return an error not covered by its transport
                # connection_errors in the case of a timeout waiting for
                # a protocol response.  (See paste link in LP888621)
                # So, we check all exceptions for 'timeout' in them
                # and try to reconnect in this case.
                if 'timeout' not in six.text_type(e):
                    raise

            log_info = {}
            log_info['err_str'] = e
            log_info['retry'] = retry or 0
            log_info.update(broker)

            if not loop_forever and attempt > retry:
                msg = _('Unable to connect to AMQP server on '
                        '%(hostname)s:%(port)d after %(retry)d '
                        'tries: %(err_str)s') % log_info
                LOG.error(msg)
                raise exceptions.MessageDeliveryFailure(msg)
            else:
                if attempt == 1:
                    sleep_time = self.interval_start or 1
                elif attempt > 1:
                    sleep_time += self.interval_stepping

                sleep_time = min(sleep_time, self.interval_max)

                log_info['sleep_time'] = sleep_time
                if 'Socket closed' in six.text_type(e):
                    LOG.error(_('AMQP server %(hostname)s:%(port)d closed'
                                ' the connection. Check login credentials:'
                                ' %(err_str)s'), log_info)
                else:
                    LOG.error(_('AMQP server on %(hostname)s:%(port)d is '
                                'unreachable: %(err_str)s. Trying again in '
                                '%(sleep_time)d seconds.'), log_info)
                time.sleep(sleep_time)

    def ensure(self, error_callback, method, retry=None):
        while True:
            try:
                return method()
            except self.connection_errors as e:
                if error_callback:
                    error_callback(e)
            except self.channel_errors as e:
                if error_callback:
                    error_callback(e)
            except (socket.timeout, IOError) as e:
                if error_callback:
                    error_callback(e)
            except Exception as e:
                # NOTE(comstud): Unfortunately it's possible for amqplib
                # to return an error not covered by its transport
                # connection_errors in the case of a timeout waiting for
                # a protocol response.  (See paste link in LP888621)
                # So, we check all exceptions for 'timeout' in them
                # and try to reconnect in this case.
                if 'timeout' not in six.text_type(e):
                    raise
                if error_callback:
                    error_callback(e)
            self.reconnect(retry=retry)

    def get_channel(self):
        """Convenience call for bin/clear_rabbit_queues."""
        return self.channel

    def close(self):
        """Close/release this connection."""
        if self.connection:
            self.connection.release()
            self.connection = None

    def reset(self):
        """Reset a connection so it can be used again."""
        self.channel.close()
        self.channel = self.connection.channel()
        # work around 'memory' transport bug in 1.1.3
        if self.memory_transport:
            self.channel._new_queue('ae.undeliver')
        self.consumers = []

    def declare_consumer(self, consumer_cls, topic, callback):
        """Create a Consumer using the class that was passed in and
        add it to our list of consumers
        """

        def _connect_error(exc):
            log_info = {'topic': topic, 'err_str': exc}
            LOG.error(_("Failed to declare consumer for topic '%(topic)s': "
                      "%(err_str)s"), log_info)

        def _declare_consumer():
            consumer = consumer_cls(self.conf, self.channel, topic, callback,
                                    six.next(self.consumer_num))
            self.consumers.append(consumer)
            return consumer

        return self.ensure(_connect_error, _declare_consumer)

    def iterconsume(self, limit=None, timeout=None):
        """Return an iterator that will consume from all queues/consumers."""

        def _error_callback(exc):
            if isinstance(exc, socket.timeout):
                LOG.debug('Timed out waiting for RPC response: %s', exc)
                raise rpc_common.Timeout()
            else:
                LOG.exception(_('Failed to consume message from queue: %s'),
                              exc)
                self.do_consume = True

        def _consume():
            if self.do_consume:
                queues_head = self.consumers[:-1]  # not fanout.
                queues_tail = self.consumers[-1]  # fanout
                for queue in queues_head:
                    queue.consume(nowait=True)
                queues_tail.consume(nowait=False)
                self.do_consume = False
            return self.connection.drain_events(timeout=timeout)

        for iteration in itertools.count(0):
            if limit and iteration >= limit:
                raise StopIteration
            yield self.ensure(_error_callback, _consume)

    def publisher_send(self, cls, topic, msg, timeout=None, retry=None,
                       **kwargs):
        """Send to a publisher based on the publisher class."""

        def _error_callback(exc):
            log_info = {'topic': topic, 'err_str': exc}
            LOG.exception(_("Failed to publish message to topic "
                          "'%(topic)s': %(err_str)s"), log_info)

        def _publish():
            publisher = cls(self.conf, self.channel, topic=topic, **kwargs)
            publisher.send(msg, timeout)

        self.ensure(_error_callback, _publish, retry=retry)

    def declare_direct_consumer(self, topic, callback):
        """Create a 'direct' queue.
        In nova's use, this is generally a msg_id queue used for
        responses for call/multicall
        """
        self.declare_consumer(DirectConsumer, topic, callback)

    def declare_topic_consumer(self, exchange_name, topic, callback=None,
                               queue_name=None):
        """Create a 'topic' consumer."""
        self.declare_consumer(functools.partial(TopicConsumer,
                                                name=queue_name,
                                                exchange_name=exchange_name,
                                                ),
                              topic, callback)

    def declare_fanout_consumer(self, topic, callback):
        """Create a 'fanout' consumer."""
        self.declare_consumer(FanoutConsumer, topic, callback)

    def direct_send(self, msg_id, msg):
        """Send a 'direct' message."""
        self.publisher_send(DirectPublisher, msg_id, msg)

    def topic_send(self, exchange_name, topic, msg, timeout=None, retry=None):
        """Send a 'topic' message."""
        self.publisher_send(TopicPublisher, topic, msg, timeout,
                            exchange_name=exchange_name, retry=retry)

    def fanout_send(self, topic, msg, retry=None):
        """Send a 'fanout' message."""
        self.publisher_send(FanoutPublisher, topic, msg, retry=retry)

    def notify_send(self, exchange_name, topic, msg, retry=None, **kwargs):
        """Send a notify message on a topic."""
        self.publisher_send(NotifyPublisher, topic, msg, timeout=None,
                            exchange_name=exchange_name, retry=retry, **kwargs)

    def consume(self, limit=None, timeout=None):
        """Consume from all queues/consumers."""
        it = self.iterconsume(limit=limit, timeout=timeout)
        while True:
            try:
                six.next(it)
            except StopIteration:
                return


class RabbitDriver(amqpdriver.AMQPDriverBase):

    def __init__(self, conf, url,
                 default_exchange=None,
                 allowed_remote_exmods=None):
        conf.register_opts(rabbit_opts)
        conf.register_opts(rpc_amqp.amqp_opts)

        connection_pool = rpc_amqp.get_connection_pool(conf, url, Connection)

        super(RabbitDriver, self).__init__(conf, url,
                                           connection_pool,
                                           default_exchange,
                                           allowed_remote_exmods)

    def require_features(self, requeue=True):
        pass<|MERGE_RESOLUTION|>--- conflicted
+++ resolved
@@ -439,11 +439,6 @@
 
         ssl_params = self._fetch_ssl_params()
 
-<<<<<<< HEAD
-            params_list.append(params)
-
-        self.params_list = itertools.cycle(params_list)
-=======
         if url.virtual_host is not None:
             virtual_host = url.virtual_host
         else:
@@ -490,7 +485,6 @@
 
         random.shuffle(self.brokers_params)
         self.brokers = itertools.cycle(self.brokers_params)
->>>>>>> 5be1b6a6
 
         self.memory_transport = self.conf.fake_rabbit
 
@@ -605,13 +599,9 @@
             loop_forever = True
 
         while True:
-<<<<<<< HEAD
-            params = six.next(self.params_list)
-=======
             self._disconnect()
 
             broker = six.next(self.brokers)
->>>>>>> 5be1b6a6
             attempt += 1
             try:
                 self._connect(broker)
