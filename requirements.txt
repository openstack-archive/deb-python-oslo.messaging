# The order of packages is significant, because pip processes them in the order
# of appearance. Changing the order has an impact on the overall integration
# process, which may cause wedges in the gate later.

pbr>=0.11,<2.0

oslo.config>=1.11.0  # Apache-2.0
oslo.context>=0.2.0                     # Apache-2.0
oslo.utils>=1.4.0                       # Apache-2.0
oslo.serialization>=1.4.0               # Apache-2.0
oslo.i18n>=1.5.0  # Apache-2.0
stevedore>=1.3.0  # Apache-2.0

# for jsonutils
six>=1.9.0

# FIXME(markmc): remove this when the drivers no longer
# import eventlet

eventlet>=0.17.3

# for the routing notifier
PyYAML>=3.1.0

# rabbit driver is the default
<<<<<<< HEAD
# require kombu>=3.0.7 and amqp>=1.4.0 for heatbeat support
kombu>=2.5.0
=======
# we set the amqp version to ensure heartbeat works
amqp>=1.4.0
kombu>=3.0.7
>>>>>>> 5b4038ce

# middleware
oslo.middleware>=1.2.0                  # Apache-2.0

# for the futures based executor
futures>=3.0

# needed by the aioeventlet executor
aioeventlet>=0.4
trollius>=1.0<|MERGE_RESOLUTION|>--- conflicted
+++ resolved
@@ -23,14 +23,9 @@
 PyYAML>=3.1.0
 
 # rabbit driver is the default
-<<<<<<< HEAD
-# require kombu>=3.0.7 and amqp>=1.4.0 for heatbeat support
-kombu>=2.5.0
-=======
 # we set the amqp version to ensure heartbeat works
 amqp>=1.4.0
 kombu>=3.0.7
->>>>>>> 5b4038ce
 
 # middleware
 oslo.middleware>=1.2.0                  # Apache-2.0
