--- conflicted
+++ resolved
@@ -36,12 +36,7 @@
                      python-oslo.service (>= 0.8.0),
                      python-oslo.utils (>= 2.0.0),
                      python-oslosphinx (>= 2.5.0),
-<<<<<<< HEAD
-                     python-oslotest (>= 1.7.0),
-=======
                      python-oslotest (>= 1.10.0),
-                     python-qpid,
->>>>>>> 04772d6e
                      python-redis,
                      python-six (>= 1.9.0),
                      python-stevedore (>= 1.5.0),
