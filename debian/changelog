--- conflicted
+++ resolved
@@ -1,4 +1,19 @@
-<<<<<<< HEAD
+python-oslo.messaging (2.1.0-1) experimental; urgency=medium
+
+  [ James Page ]
+  * d/p/use-mox3.patch: Cherry pick fix from upstream VCS to directly
+    use mox3 instead of using an import of mox from six.moves, resolving
+    FTBFS due to changes in oslotest.
+  * Fixup typo in transitional package description (LP: #1471561).
+
+  [ Thomas Goirand ]
+  * New upstream release.
+  * Fixed upstream VCS url.
+  * Fixed (build-)depends for this release.
+  * Blacklist 3 failed unit tests.
+
+ -- Thomas Goirand <zigo@debian.org>  Thu, 30 Jul 2015 09:19:43 +0000
+
 python-oslo.messaging (1.14.0-1ubuntu2) wily; urgency=medium
 
   * d/p/use-mox3.patch: Cherry pick fix from upstream VCS to directly
@@ -15,23 +30,6 @@
       executors.
 
  -- James Page <james.page@ubuntu.com>  Fri, 19 Jun 2015 17:23:28 +0100
-=======
-python-oslo.messaging (2.1.0-1) experimental; urgency=medium
-
-  [ James Page ]
-  * d/p/use-mox3.patch: Cherry pick fix from upstream VCS to directly
-    use mox3 instead of using an import of mox from six.moves, resolving
-    FTBFS due to changes in oslotest.
-  * Fixup typo in transitional package description (LP: #1471561).
-
-  [ Thomas Goirand ]
-  * New upstream release.
-  * Fixed upstream VCS url.
-  * Fixed (build-)depends for this release.
-  * Blacklist 3 failed unit tests.
-
- -- Thomas Goirand <zigo@debian.org>  Thu, 30 Jul 2015 09:19:43 +0000
->>>>>>> dfd2ffc7
 
 python-oslo.messaging (1.14.0-1) experimental; urgency=medium
 
