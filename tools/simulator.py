--- conflicted
+++ resolved
@@ -24,10 +24,7 @@
 import oslo_messaging as messaging
 from oslo_messaging import notify  # noqa
 from oslo_messaging import rpc  # noqa
-<<<<<<< HEAD
-=======
-
->>>>>>> e9a1492b
+
 
 LOG = logging.getLogger()
 
