# -*- coding: utf-8 -*-

import os
import sys

sys.path.insert(0, os.path.abspath('../..'))
# -- General configuration ----------------------------------------------------

# Add any Sphinx extension module names here, as strings. They can be
# extensions coming with Sphinx (named 'sphinx.ext.*') or your custom ones.
extensions = [
    'sphinx.ext.autodoc',
    'oslosphinx',
    'stevedore.sphinxext',
<<<<<<< HEAD
=======
    'oslo_config.sphinxext',
>>>>>>> e9a1492b
]

# autodoc generation is a bit aggressive and a nuisance when doing heavy
# text edit cycles.
# execute "export SPHINX_DEBUG=1" in your terminal to disable

# Add any paths that contain templates here, relative to this directory.
# templates_path = []

# The suffix of source filenames.
source_suffix = '.rst'

# The master toctree document.
master_doc = 'index'

# General information about the project.
project = u'oslo.messaging'
copyright = u'2013, OpenStack Foundation'

# If true, '()' will be appended to :func: etc. cross-reference text.
add_function_parentheses = True

# If true, the current module name will be prepended to all description
# unit titles (such as .. function::).
add_module_names = True

# The name of the Pygments (syntax highlighting) style to use.
pygments_style = 'sphinx'

# -- Options for HTML output --------------------------------------------------

# The theme to use for HTML and HTML Help pages.  Major themes that come with
# Sphinx are currently 'default' and 'sphinxdoc'.
# html_theme_path = ["."]
# html_theme = '_theme'
html_static_path = ['static']

# Output file base name for HTML help builder.
htmlhelp_basename = '%sdoc' % project

git_cmd = "git log --pretty=format:'%ad, commit %h' --date=local -n1"
html_last_updated_fmt = os.popen(git_cmd).read()

# Grouping the document tree into LaTeX files. List of tuples
# (source start file, target name, title, author, documentclass
# [howto/manual]).
latex_documents = [
    ('index',
     '%s.tex' % project,
     '%s Documentation' % project,
     'OpenStack Foundation', 'manual'),
]<|MERGE_RESOLUTION|>--- conflicted
+++ resolved
@@ -12,10 +12,7 @@
     'sphinx.ext.autodoc',
     'oslosphinx',
     'stevedore.sphinxext',
-<<<<<<< HEAD
-=======
     'oslo_config.sphinxext',
->>>>>>> e9a1492b
 ]
 
 # autodoc generation is a bit aggressive and a nuisance when doing heavy
